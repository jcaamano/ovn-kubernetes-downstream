--- conflicted
+++ resolved
@@ -483,7 +483,6 @@
 		})
 		Expect(err).NotTo(HaveOccurred())
 	})
-<<<<<<< HEAD
 
 	It("copies namespace annotations when a pod is added", func() {
 		app.Action = func(ctx *cli.Context) error {
@@ -669,24 +668,4 @@
 		})
 		Expect(err).NotTo(HaveOccurred())
 	})
-})
-
-func addLinuxNodeCommands(fexec *ovntest.FakeExec, nodeHOMAC, nodeName, nodeHOIP string) {
-	fexec.AddFakeCmdsNoOutputNoError([]string{
-		// Setting the mac on the lsp
-		"ovn-nbctl --timeout=15 -- " +
-			"--may-exist lsp-add node1 int-node1 -- " +
-			"lsp-set-addresses int-node1 " + nodeHOMAC,
-	})
-
-	fexec.AddFakeCmd(&ovntest.ExpectedCmd{
-		Cmd:    "ovn-nbctl --timeout=15 lsp-list " + nodeName,
-		Output: "29df5ce5-2802-4ee5-891f-4fb27ca776e9 (" + types.K8sPrefix + nodeName + ")",
-	})
-	fexec.AddFakeCmdsNoOutputNoError([]string{
-		"ovn-nbctl --timeout=15 -- --if-exists set logical_switch " + nodeName + " other-config:exclude_ips=" + nodeHOIP,
-	})
-}
-=======
-})
->>>>>>> da51480c
+})