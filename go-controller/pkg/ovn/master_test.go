package ovn

import (
	"fmt"
	"net"

	"github.com/urfave/cli"
	v1 "k8s.io/api/core/v1"
	metav1 "k8s.io/apimachinery/pkg/apis/meta/v1"
	kuberuntime "k8s.io/apimachinery/pkg/runtime"
	"k8s.io/client-go/kubernetes/fake"
	kubetesting "k8s.io/client-go/testing"

	"github.com/ovn-org/ovn-kubernetes/go-controller/pkg/config"
	"github.com/ovn-org/ovn-kubernetes/go-controller/pkg/factory"
	ovntest "github.com/ovn-org/ovn-kubernetes/go-controller/pkg/testing"
	"github.com/ovn-org/ovn-kubernetes/go-controller/pkg/util"

	"github.com/containernetworking/plugins/pkg/ns"
	"github.com/containernetworking/plugins/pkg/testutils"

	. "github.com/onsi/ginkgo"
	. "github.com/onsi/gomega"
)

<<<<<<< HEAD
func cleanupLB(fexec *ovntest.FakeExec, nodeName string) {

	const (
		tcpLBUUID string = "d2e858b2-cb5a-441b-a670-ed450f79a91f"
		udpLBUUID string = "12832f14-eb0f-44d4-b8db-4cccbc73c792"
	)

	fexec.AddFakeCmd(&ovntest.ExpectedCmd{
		Cmd:    "ovn-nbctl --timeout=15 --data=bare --no-heading --columns=_uuid find load_balancer external_ids:TCP_lb_gateway_router=GR_" + nodeName,
		Output: tcpLBUUID,
	})
	fexec.AddFakeCmd(&ovntest.ExpectedCmd{
		Cmd:    "ovn-nbctl --timeout=15 --data=bare --no-heading --columns=_uuid find load_balancer external_ids:UDP_lb_gateway_router=GR_" + nodeName,
		Output: udpLBUUID,
	})
	fexec.AddFakeCmd(&ovntest.ExpectedCmd{
		Cmd:    "ovn-nbctl --timeout=15 lb-del " + tcpLBUUID,
		Output: "",
	})
	fexec.AddFakeCmd(&ovntest.ExpectedCmd{
		Cmd:    "ovn-nbctl --timeout=15 lb-del " + udpLBUUID,
		Output: "",
	})
}
func cleanupGateway(fexec *ovntest.FakeExec, nodeName string, nodeSubnet string, clusterCIDR string, nextHop string) {
	const (
		//nodeName               string = "node1"
		lrpMAC            string = "00:00:00:05:46:c3"
		brLocalnetMAC     string = "11:22:33:44:55:66"
		lrpIP             string = "100.64.0.3"
		lrpCIDR           string = lrpIP + "/16"
		clusterRouterUUID string = "5cedba03-679f-41f3-b00e-b8ed7437bc6c"
		systemID          string = "cb9ec8fa-b409-4ef3-9f42-d9283c47aac6"
		tcpLBUUID         string = "d2e858b2-cb5a-441b-a670-ed450f79a91f"
		udpLBUUID         string = "12832f14-eb0f-44d4-b8db-4cccbc73c792"
		//nodeSubnet             string = "10.1.1.0/24"
		clusterIPNet string = "10.1.0.0"
		//clusterCIDR            string = clusterIPNet + "/16"
=======
func cleanupGateway(fexec *ovntest.FakeExec, nodeName string, nodeSubnet string, clusterCIDR string, nextHop string) {
	const (
		lrpMAC                 string = "00:00:00:05:46:c3"
		brLocalnetMAC          string = "11:22:33:44:55:66"
		clusterRouterUUID      string = "5cedba03-679f-41f3-b00e-b8ed7437bc6c"
		systemID               string = "cb9ec8fa-b409-4ef3-9f42-d9283c47aac6"
		tcpLBUUID              string = "d2e858b2-cb5a-441b-a670-ed450f79a91f"
		udpLBUUID              string = "12832f14-eb0f-44d4-b8db-4cccbc73c792"
		clusterIPNet           string = "10.1.0.0"
>>>>>>> d95485ab
		localnetGatewayIP      string = "169.254.33.2/24"
		localnetGatewayNextHop string = "169.254.33.1"
		localnetBridgeName     string = "br-local"
		masterGWCIDR           string = "10.1.1.1/24"
		masterMgmtPortIP       string = "10.1.1.2"
		node1RouteUUID         string = "0cac12cf-3e0f-4682-b028-5ea2e0001962"
		node1mgtRouteUUID      string = "0cac12cf-3e0f-4682-b028-5ea2e0001963"
	)

	fexec.AddFakeCmd(&ovntest.ExpectedCmd{
		Cmd:    "ovn-nbctl --timeout=15 --data=bare --no-heading --columns=_uuid find logical_router external_ids:k8s-cluster-router=yes",
		Output: clusterRouterUUID,
	})
	fexec.AddFakeCmd(&ovntest.ExpectedCmd{
		Cmd:    "ovn-nbctl --timeout=15 --if-exist get logical_router_port rtoj-GR_" + nodeName + " networks",
		Output: "[\"100.64.0.3/16\"]",
	})
	fexec.AddFakeCmd(&ovntest.ExpectedCmd{
		Cmd:    "ovn-nbctl --timeout=15 --data=bare --no-heading --columns=_uuid find logical_router_static_route ip_prefix=0.0.0.0/0 nexthop=100.64.0.3",
		Output: "",
	})
	fexec.AddFakeCmd(&ovntest.ExpectedCmd{
		Cmd:    "ovn-nbctl --timeout=15 --data=bare --no-heading --columns=_uuid find logical_router_static_route nexthop=100.64.0.3",
		Output: node1RouteUUID,
	})
	fexec.AddFakeCmdsNoOutputNoError([]string{
		"ovn-nbctl --timeout=15 --if-exists remove logical_router " + clusterRouterUUID + " static_routes " + node1RouteUUID,
	})
	fexec.AddFakeCmd(&ovntest.ExpectedCmd{
		Cmd:    "ovn-nbctl --timeout=15 --data=bare --no-heading --columns=_uuid find logical_router_static_route nexthop=" + nextHop,
		Output: node1mgtRouteUUID,
	})
	fexec.AddFakeCmdsNoOutputNoError([]string{
		"ovn-nbctl --timeout=15 --if-exists remove logical_router " + clusterRouterUUID + " static_routes " + node1mgtRouteUUID,
	})
	fexec.AddFakeCmdsNoOutputNoError([]string{
		"ovn-nbctl --timeout=15 --if-exist lsp-del jtor-GR_" + nodeName,
		"ovn-nbctl --timeout=15 --if-exist lr-del GR_" + nodeName,
		"ovn-nbctl --timeout=15 --if-exist ls-del ext_" + nodeName,
	})
}

func defaultFakeExec(nodeSubnet, nodeName string) (*ovntest.FakeExec, string, string) {
	const (
		tcpLBUUID  string = "1a3dfc82-2749-4931-9190-c30e7c0ecea3"
		udpLBUUID  string = "6d3142fc-53e8-4ac1-88e6-46094a5a9957"
		joinLRPMAC string = "00:00:00:83:25:1C"
		lrpMAC     string = "00:00:00:05:46:C3"
		mgmtMAC    string = "01:02:03:04:05:06"
	)

	fexec := ovntest.NewFakeExec()
	fexec.AddFakeCmdsNoOutputNoError([]string{
		"ovn-nbctl --timeout=15 --columns=_uuid list port_group",
		"ovn-sbctl --timeout=15 --columns=_uuid list IGMP_Group",
		"ovn-nbctl --timeout=15 -- --may-exist lr-add ovn_cluster_router -- set logical_router ovn_cluster_router external_ids:k8s-cluster-router=yes",
		"ovn-nbctl --timeout=15 -- set logical_router ovn_cluster_router options:mcast_relay=\"true\"",
		"ovn-nbctl --timeout=15 --data=bare --no-heading --columns=_uuid find port_group name=mcastPortGroupDeny",
		"ovn-nbctl --timeout=15 create port_group name=mcastPortGroupDeny external-ids:name=mcastPortGroupDeny",
		"ovn-nbctl --timeout=15 --data=bare --no-heading --columns=_uuid find ACL match=\"inport == @mcastPortGroupDeny && ip4.mcast\" action=drop external-ids:default-deny-policy-type=Egress",
		"ovn-nbctl --timeout=15 --id=@acl create acl priority=1011 direction=from-lport match=\"inport == @mcastPortGroupDeny && ip4.mcast\" action=drop external-ids:default-deny-policy-type=Egress -- add port_group  acls @acl",
		"ovn-nbctl --timeout=15 --data=bare --no-heading --columns=_uuid find ACL match=\"outport == @mcastPortGroupDeny && ip4.mcast\" action=drop external-ids:default-deny-policy-type=Ingress",
		"ovn-nbctl --timeout=15 --id=@acl create acl priority=1011 direction=to-lport match=\"outport == @mcastPortGroupDeny && ip4.mcast\" action=drop external-ids:default-deny-policy-type=Ingress -- add port_group  acls @acl",
	})
	fexec.AddFakeCmd(&ovntest.ExpectedCmd{
		Cmd:    "ovn-nbctl --timeout=15 --data=bare --no-heading --columns=_uuid find load_balancer external_ids:k8s-cluster-lb-tcp=yes",
		Output: "",
	})
	fexec.AddFakeCmd(&ovntest.ExpectedCmd{
		Cmd:    "ovn-nbctl --timeout=15 -- create load_balancer external_ids:k8s-cluster-lb-tcp=yes protocol=tcp",
		Output: tcpLBUUID,
	})
	fexec.AddFakeCmd(&ovntest.ExpectedCmd{
		Cmd:    "ovn-nbctl --timeout=15 --data=bare --no-heading --columns=_uuid find load_balancer external_ids:k8s-cluster-lb-udp=yes",
		Output: "",
	})
	fexec.AddFakeCmd(&ovntest.ExpectedCmd{
		Cmd:    "ovn-nbctl --timeout=15 -- create load_balancer external_ids:k8s-cluster-lb-udp=yes protocol=udp",
		Output: udpLBUUID,
	})
	fexec.AddFakeCmdsNoOutputNoError([]string{
		"ovn-nbctl --timeout=15 --may-exist ls-add join -- set logical_switch join other-config:subnet=100.64.0.0/16 -- set logical_switch join other-config:exclude_ips=100.64.0.1",
	})
	fexec.AddFakeCmd(&ovntest.ExpectedCmd{
		Cmd:    "ovn-nbctl --timeout=15 --if-exist get logical_router_port rtoj-ovn_cluster_router mac",
		Output: joinLRPMAC,
	})
	fexec.AddFakeCmdsNoOutputNoError([]string{
		"ovn-nbctl --timeout=15 -- --may-exist lsp-add join jtor-ovn_cluster_router -- set logical_switch_port jtor-ovn_cluster_router type=router options:router-port=rtoj-ovn_cluster_router addresses=\"" + joinLRPMAC + "\"",
	})

	// Node-related logical network stuff
	ip, cidr, err := net.ParseCIDR(nodeSubnet)
	Expect(err).NotTo(HaveOccurred())
	cidr.IP = util.NextIP(ip)
	gwCIDR := cidr.String()
	gwIP := cidr.IP.String()
	nodeMgmtPortIP := util.NextIP(cidr.IP)
	hybridOverlayIP := util.NextIP(nodeMgmtPortIP)

	fexec.AddFakeCmdsNoOutputNoError([]string{
		"ovn-nbctl --timeout=15 --data=bare --no-heading --columns=name,other-config find logical_switch other-config:subnet!=_",
	})
	fexec.AddFakeCmd(&ovntest.ExpectedCmd{
		Cmd: "ovn-nbctl --timeout=15 --if-exist get logical_router_port rtos-" + nodeName + " mac",
		// Return a known MAC; otherwise code autogenerates it
		Output: lrpMAC,
	})
	fexec.AddFakeCmdsNoOutputNoError([]string{
		"ovn-nbctl --timeout=15 --may-exist lrp-add ovn_cluster_router rtos-" + nodeName + " " + lrpMAC + " " + gwCIDR,
		"ovn-nbctl --timeout=15 -- --may-exist ls-add " + nodeName + " -- set logical_switch " + nodeName + " other-config:subnet=" + nodeSubnet + " other-config:exclude_ips=" + nodeMgmtPortIP.String() + ".." + hybridOverlayIP.String() + " external-ids:gateway_ip=" + gwCIDR,
		"ovn-nbctl --timeout=15 set logical_switch " + nodeName + " other-config:mcast_snoop=\"true\" other-config:mcast_querier=\"true\" other-config:mcast_eth_src=\"" + lrpMAC + "\" other-config:mcast_ip4_src=\"" + gwIP + "\"",
		"ovn-nbctl --timeout=15 -- --may-exist lsp-add " + nodeName + " stor-" + nodeName + " -- set logical_switch_port stor-" + nodeName + " type=router options:router-port=rtos-" + nodeName + " addresses=\"" + lrpMAC + "\"",
		"ovn-nbctl --timeout=15 set logical_switch " + nodeName + " load_balancer=" + tcpLBUUID,
		"ovn-nbctl --timeout=15 add logical_switch " + nodeName + " load_balancer " + udpLBUUID,
		"ovn-nbctl --timeout=15 -- --may-exist lsp-add " + nodeName + " k8s-" + nodeName + " -- lsp-set-addresses " + "k8s-" + nodeName + " " + mgmtMAC + " " + nodeMgmtPortIP.String(),
	})

	return fexec, tcpLBUUID, udpLBUUID
}

func addNodeportLBs(fexec *ovntest.FakeExec, nodeName, tcpLBUUID, udpLBUUID string) {
	fexec.AddFakeCmdsNoOutputNoError([]string{
		"ovn-nbctl --timeout=15 --data=bare --no-heading --columns=_uuid find load_balancer external_ids:TCP_lb_gateway_router=GR_" + nodeName,
		"ovn-nbctl --timeout=15 --data=bare --no-heading --columns=_uuid find load_balancer external_ids:UDP_lb_gateway_router=GR_" + nodeName,
	})
	fexec.AddFakeCmd(&ovntest.ExpectedCmd{
		Cmd:    "ovn-nbctl --timeout=15 -- create load_balancer external_ids:TCP_lb_gateway_router=GR_" + nodeName + " protocol=tcp",
		Output: tcpLBUUID,
	})
	fexec.AddFakeCmd(&ovntest.ExpectedCmd{
		Cmd:    "ovn-nbctl --timeout=15 -- create load_balancer external_ids:UDP_lb_gateway_router=GR_" + nodeName + " protocol=udp",
		Output: udpLBUUID,
	})
	fexec.AddFakeCmdsNoOutputNoError([]string{
		"ovn-nbctl --timeout=15 set logical_router GR_node1 load_balancer=" + tcpLBUUID,
		"ovn-nbctl --timeout=15 add logical_router GR_node1 load_balancer " + udpLBUUID,
	})
}

var _ = Describe("Master Operations", func() {
	var app *cli.App

	BeforeEach(func() {
		// Restore global default values before each testcase
		config.RestoreDefaultConfig()

		app = cli.NewApp()
		app.Name = "test"
		app.Flags = config.Flags
	})

	It("creates logical network elements for a 2-node cluster", func() {
		const (
			clusterIPNet string = "10.1.0.0"
			clusterCIDR  string = clusterIPNet + "/16"
		)

		app.Action = func(ctx *cli.Context) error {
			const (
				nodeName    string = "node1"
				nodeSubnet  string = "10.1.0.0/24"
				clusterCIDR string = "10.1.0.0/16"
				nextHop     string = "10.1.0.2"
				mgmtMAC     string = "01:02:03:04:05:06"
			)

			fexec, tcpLBUUID, udpLBUUID := defaultFakeExec(nodeSubnet, nodeName)
			cleanupGateway(fexec, nodeName, nodeSubnet, clusterCIDR, nextHop)

			testNode := v1.Node{ObjectMeta: metav1.ObjectMeta{
				Name: nodeName,
				Annotations: map[string]string{
					OvnNodeManagementPortMacAddress: mgmtMAC,
					OvnHostSubnet:                   nodeSubnet,
				},
			}}

			fakeClient := fake.NewSimpleClientset(&v1.NodeList{
				Items: []v1.Node{testNode},
			})

			err := util.SetExec(fexec)
			Expect(err).NotTo(HaveOccurred())

			_, err = config.InitConfig(ctx, fexec, nil)
			Expect(err).NotTo(HaveOccurred())

			stopChan := make(chan struct{})
			f, err := factory.NewWatchFactory(fakeClient, stopChan)
			Expect(err).NotTo(HaveOccurred())
			defer f.Shutdown()

			clusterController := NewOvnController(fakeClient, f, nil)
			Expect(clusterController).NotTo(BeNil())
			clusterController.TCPLoadBalancerUUID = tcpLBUUID
			clusterController.UDPLoadBalancerUUID = udpLBUUID

			err = clusterController.StartClusterMaster("master")
			Expect(err).NotTo(HaveOccurred())

			err = clusterController.WatchNodes(nil)
			Expect(err).NotTo(HaveOccurred())

			Expect(fexec.CalledMatchesExpected()).To(BeTrue())
			updatedNode, err := fakeClient.CoreV1().Nodes().Get(nodeName, metav1.GetOptions{})
			Expect(err).NotTo(HaveOccurred())
			Expect(updatedNode.Annotations).To(HaveKeyWithValue(OvnHostSubnet, nodeSubnet))
			Expect(updatedNode.Annotations).To(HaveKeyWithValue(OvnNodeManagementPortMacAddress, mgmtMAC))
			Eventually(func() bool { return fexec.CalledMatchesExpected() }, 2).Should(BeTrue())
			return nil
		}

		err := app.Run([]string{
			app.Name,
			"-cluster-subnets=" + clusterCIDR,
		})
		Expect(err).NotTo(HaveOccurred())
	})

	It("does not allocate a hostsubnet for a node that already has one", func() {
		const (
			clusterIPNet string = "10.1.0.0"
			clusterCIDR  string = clusterIPNet + "/16"
		)

		app.Action = func(ctx *cli.Context) error {
			const (
				nodeName    string = "node1"
				nodeSubnet  string = "10.1.3.0/24"
				clusterCIDR string = "10.1.0.0/16"
				nextHop     string = "10.1.3.2"
				mgmtMAC     string = "01:02:03:04:05:06"
			)

			testNode := v1.Node{ObjectMeta: metav1.ObjectMeta{
				Name: nodeName,
				Annotations: map[string]string{
					OvnNodeManagementPortMacAddress: mgmtMAC,
					OvnHostSubnet:                   nodeSubnet,
				},
			}}

			fakeClient := fake.NewSimpleClientset(&v1.NodeList{
				Items: []v1.Node{testNode},
			})
			fakeClient.PrependReactor("patch", "nodes", func(action kubetesting.Action) (bool, kuberuntime.Object, error) {
				// Should not be called as the node already has a subnet
				Expect(true).To(BeFalse())
				return true, nil, fmt.Errorf("should not be called")
			})

			fexec, tcpLBUUID, udpLBUUID := defaultFakeExec(nodeSubnet, nodeName)
			err := util.SetExec(fexec)
			Expect(err).NotTo(HaveOccurred())
			cleanupGateway(fexec, nodeName, nodeSubnet, clusterCIDR, nextHop)

			_, err = config.InitConfig(ctx, fexec, nil)
			Expect(err).NotTo(HaveOccurred())

			stopChan := make(chan struct{})
			f, err := factory.NewWatchFactory(fakeClient, stopChan)
			Expect(err).NotTo(HaveOccurred())
			defer f.Shutdown()

			clusterController := NewOvnController(fakeClient, f, nil)
			Expect(clusterController).NotTo(BeNil())
			clusterController.TCPLoadBalancerUUID = tcpLBUUID
			clusterController.UDPLoadBalancerUUID = udpLBUUID

			err = clusterController.StartClusterMaster("master")
			Expect(err).NotTo(HaveOccurred())

			err = clusterController.WatchNodes(nil)
			Expect(err).NotTo(HaveOccurred())

			Expect(fexec.CalledMatchesExpected()).To(BeTrue())
			updatedNode, err := fakeClient.CoreV1().Nodes().Get(nodeName, metav1.GetOptions{})
			Expect(err).NotTo(HaveOccurred())
			Expect(updatedNode.Annotations).To(HaveKeyWithValue(OvnHostSubnet, nodeSubnet))
			Expect(updatedNode.Annotations).To(HaveKeyWithValue(OvnNodeManagementPortMacAddress, mgmtMAC))
			Eventually(func() bool { return fexec.CalledMatchesExpected() }, 2).Should(BeTrue())
			return nil
		}

		err := app.Run([]string{
			app.Name,
			"-cluster-subnets=" + clusterCIDR,
		})
		Expect(err).NotTo(HaveOccurred())
	})

	It("removes deleted nodes from the OVN database", func() {
		app.Action = func(ctx *cli.Context) error {
			const (
				tcpLBUUID         string = "1a3dfc82-2749-4931-9190-c30e7c0ecea3"
				udpLBUUID         string = "6d3142fc-53e8-4ac1-88e6-46094a5a9957"
				clusterRouterUUID string = "6d3142fc-53e8-4ac1-88e6-46094a5a9957"
				node1Name         string = "openshift-node-1"
				node1Subnet       string = "10.128.0.0/24"
				node1RouteUUID    string = "0cac12cf-3e0f-4682-b028-5ea2e0001962"
				node1mgtRouteUUID string = "0cac12cf-3e0f-4682-b028-5ea2e0001963"
				masterName        string = "openshift-master-node"
				masterSubnet      string = "10.128.2.0/24"
				masterGWCIDR      string = "10.128.2.1/24"
				masterMgmtPortIP  string = "10.128.2.2"
				masterHOPortIP    string = "10.128.2.3"
				lrpMAC            string = "00:00:00:05:46:C3"
				masterMgmtPortMAC string = "00:00:00:55:66:77"
			)

			fexec := ovntest.NewFakeExec()
			fexec.AddFakeCmd(&ovntest.ExpectedCmd{
				Cmd: "ovn-nbctl --timeout=15 --data=bare --no-heading --columns=name,other-config find logical_switch other-config:subnet!=_",
				// Return two nodes
				Output: fmt.Sprintf(`%s
subnet=%s

%s
subnet=%s
`, node1Name, node1Subnet, masterName, masterSubnet),
			})

			// Expect the code to delete node1 which no longer exists in Kubernetes API
			fexec.AddFakeCmdsNoOutputNoError([]string{
				"ovn-nbctl --timeout=15 --if-exist ls-del " + node1Name,
				"ovn-nbctl --timeout=15 --if-exist lrp-del rtos-" + node1Name,
			})

			fexec.AddFakeCmd(&ovntest.ExpectedCmd{
				Cmd:    "ovn-nbctl --timeout=15 --data=bare --no-heading --columns=_uuid find logical_router external_ids:k8s-cluster-router=yes",
				Output: clusterRouterUUID,
			})
			fexec.AddFakeCmd(&ovntest.ExpectedCmd{
				Cmd:    "ovn-nbctl --timeout=15 --if-exist get logical_router_port rtoj-GR_openshift-node-1 networks",
				Output: "[\"100.64.0.3/16\"]",
			})
			fexec.AddFakeCmd(&ovntest.ExpectedCmd{
				Cmd:    "ovn-nbctl --timeout=15 --data=bare --no-heading --columns=_uuid find logical_router_static_route ip_prefix=0.0.0.0/0 nexthop=100.64.0.3",
				Output: "",
			})
			fexec.AddFakeCmd(&ovntest.ExpectedCmd{
				Cmd:    "ovn-nbctl --timeout=15 --data=bare --no-heading --columns=_uuid find logical_router_static_route nexthop=100.64.0.3",
				Output: node1RouteUUID,
			})
			fexec.AddFakeCmdsNoOutputNoError([]string{
				"ovn-nbctl --timeout=15 --if-exists remove logical_router " + clusterRouterUUID + " static_routes " + node1RouteUUID,
			})
			fexec.AddFakeCmd(&ovntest.ExpectedCmd{
				Cmd:    "ovn-nbctl --timeout=15 --data=bare --no-heading --columns=_uuid find logical_router_static_route nexthop=10.128.0.2",
				Output: node1mgtRouteUUID,
			})
			fexec.AddFakeCmdsNoOutputNoError([]string{
				"ovn-nbctl --timeout=15 --if-exists remove logical_router " + clusterRouterUUID + " static_routes " + node1mgtRouteUUID,
			})
			fexec.AddFakeCmdsNoOutputNoError([]string{
				"ovn-nbctl --timeout=15 --if-exist lsp-del jtor-GR_" + node1Name,
				"ovn-nbctl --timeout=15 --if-exist lr-del GR_" + node1Name,
				"ovn-nbctl --timeout=15 --if-exist ls-del ext_" + node1Name,
			})

			// Expect the code to re-add the master node (which still exists)
			// when the factory watch begins and enumerates all existing
			// Kubernetes API nodes
			fexec.AddFakeCmd(&ovntest.ExpectedCmd{
				Cmd: "ovn-nbctl --timeout=15 --if-exist get logical_router_port rtos-" + masterName + " mac",
				// Return a known MAC; otherwise code autogenerates it
				Output: lrpMAC,
			})
			fexec.AddFakeCmdsNoOutputNoError([]string{
				"ovn-nbctl --timeout=15 --may-exist lrp-add ovn_cluster_router rtos-" + masterName + " " + lrpMAC + " " + masterGWCIDR,
				"ovn-nbctl --timeout=15 -- --may-exist ls-add " + masterName + " -- set logical_switch " + masterName + " other-config:subnet=" + masterSubnet + " other-config:exclude_ips=" + masterMgmtPortIP + ".." + masterHOPortIP + " external-ids:gateway_ip=" + masterGWCIDR,
				"ovn-nbctl --timeout=15 -- --may-exist lsp-add " + masterName + " stor-" + masterName + " -- set logical_switch_port stor-" + masterName + " type=router options:router-port=rtos-" + masterName + " addresses=\"" + lrpMAC + "\"",
				"ovn-nbctl --timeout=15 set logical_switch " + masterName + " load_balancer=" + tcpLBUUID,
				"ovn-nbctl --timeout=15 add logical_switch " + masterName + " load_balancer " + udpLBUUID,
				"ovn-nbctl --timeout=15 -- --may-exist lsp-add " + masterName + " k8s-" + masterName + " -- lsp-set-addresses " + "k8s-" + masterName + " " + masterMgmtPortMAC + " " + masterMgmtPortIP,
			})

			cleanupGateway(fexec, masterName, masterSubnet, masterGWCIDR, masterMgmtPortIP)

			masterNode := v1.Node{
				ObjectMeta: metav1.ObjectMeta{
					Name: masterName,
					Annotations: map[string]string{
						OvnHostSubnet:                   masterSubnet,
						OvnNodeManagementPortMacAddress: masterMgmtPortMAC,
					},
				},
				Status: v1.NodeStatus{
					Conditions: []v1.NodeCondition{
						{
							Type:               v1.NodeNetworkUnavailable,
							Status:             v1.ConditionTrue,
							Reason:             "NoRouteCreated",
							Message:            "Node created without a route",
							LastTransitionTime: metav1.Now(),
						},
					},
				},
			}
			fakeClient := fake.NewSimpleClientset(&v1.NodeList{
				Items: []v1.Node{masterNode},
			})

			err := util.SetExec(fexec)
			Expect(err).NotTo(HaveOccurred())

			_, err = config.InitConfig(ctx, fexec, nil)
			Expect(err).NotTo(HaveOccurred())

			stopChan := make(chan struct{})
			f, err := factory.NewWatchFactory(fakeClient, stopChan)
			Expect(err).NotTo(HaveOccurred())
			defer f.Shutdown()

			clusterController := NewOvnController(fakeClient, f, nil)
			Expect(clusterController).NotTo(BeNil())
			clusterController.TCPLoadBalancerUUID = tcpLBUUID
			clusterController.UDPLoadBalancerUUID = udpLBUUID

			// Let the real code run and ensure OVN database sync
			err = clusterController.WatchNodes(nil)
			Expect(err).NotTo(HaveOccurred())

			Expect(fexec.CalledMatchesExpected()).To(BeTrue())

			node, err := fakeClient.CoreV1().Nodes().Get(masterNode.Name, metav1.GetOptions{})
			Expect(err).NotTo(HaveOccurred())
			Expect(len(node.Status.Conditions)).To(BeIdenticalTo(1))
			Expect(node.Status.Conditions[0].Message).To(BeIdenticalTo("ovn-kube cleared kubelet-set NoRouteCreated"))

			return nil
		}

		err := app.Run([]string{app.Name})
		Expect(err).NotTo(HaveOccurred())
	})
})

var _ = Describe("Gateway Init Operations", func() {
	var app *cli.App
	var testNS ns.NetNS

	const (
		clusterIPNet string = "10.1.0.0"
		clusterCIDR  string = clusterIPNet + "/16"
	)

	BeforeEach(func() {
		var err error
		testNS, err = testutils.NewNS()
		Expect(err).NotTo(HaveOccurred())

		// Restore global default values before each testcase
		config.RestoreDefaultConfig()

		app = cli.NewApp()
		app.Name = "test"
		app.Flags = config.Flags
	})

	AfterEach(func() {
		Expect(testNS.Close()).To(Succeed())
	})

	It("sets up a localnet gateway", func() {
		app.Action = func(ctx *cli.Context) error {
			const (
				nodeName               string = "node1"
				lrpMAC                 string = "00:00:00:05:46:c3"
				brLocalnetMAC          string = "11:22:33:44:55:66"
				lrpIP                  string = "100.64.0.3"
				lrpCIDR                string = lrpIP + "/16"
				clusterRouterUUID      string = "5cedba03-679f-41f3-b00e-b8ed7437bc6c"
				systemID               string = "cb9ec8fa-b409-4ef3-9f42-d9283c47aac6"
				tcpLBUUID              string = "d2e858b2-cb5a-441b-a670-ed450f79a91f"
				udpLBUUID              string = "12832f14-eb0f-44d4-b8db-4cccbc73c792"
				nodeSubnet             string = "10.1.1.0/24"
				nextHop                string = "10.1.1.2"
				gwRouter               string = "GR_" + nodeName
				clusterIPNet           string = "10.1.0.0"
				clusterCIDR            string = clusterIPNet + "/16"
				localnetGatewayIP      string = "169.254.33.2/24"
				localnetGatewayNextHop string = "169.254.33.1"
				localnetBridgeName     string = "br-local"
				masterGWCIDR           string = "10.1.1.1/24"
				masterMgmtPortIP       string = "10.1.1.2"
<<<<<<< HEAD
				masterHOPortIP         string = "10.1.1.3"
=======
>>>>>>> d95485ab
				node1RouteUUID         string = "0cac12cf-3e0f-4682-b028-5ea2e0001962"
				node1mgtRouteUUID      string = "0cac12cf-3e0f-4682-b028-5ea2e0001963"
			)

			ifaceID := localnetBridgeName + "_" + nodeName

			testNode := v1.Node{ObjectMeta: metav1.ObjectMeta{
				Name: nodeName,
				Annotations: map[string]string{
					OvnNodeManagementPortMacAddress: brLocalnetMAC,
					OvnHostSubnet:                   nodeSubnet,
<<<<<<< HEAD
					OvnNodeGatewayMode:              string(config.Gateway.Mode),
=======
					OvnNodeGatewayMode:              string(config.GatewayModeLocal),
>>>>>>> d95485ab
					OvnNodeGatewayVlanID:            string(config.Gateway.VLANID),
					OvnNodeGatewayIfaceID:           ifaceID,
					OvnNodeGatewayMacAddress:        brLocalnetMAC,
					OvnNodeGatewayIP:                localnetGatewayIP,
					OvnNodeGatewayNextHop:           localnetGatewayNextHop,
				},
			}}

			fakeClient := fake.NewSimpleClientset(&v1.NodeList{
				Items: []v1.Node{testNode},
			})

			fexec := ovntest.NewFakeExec()
			err := util.SetExec(fexec)
			Expect(err).NotTo(HaveOccurred())

			_, err = config.InitConfig(ctx, fexec, nil)
			Expect(err).NotTo(HaveOccurred())

			fexec.AddFakeCmdsNoOutputNoError([]string{
				"ovn-nbctl --timeout=15 --data=bare --no-heading --columns=name,other-config find logical_switch other-config:subnet!=_",
			})

			fexec.AddFakeCmd(&ovntest.ExpectedCmd{
				Cmd: "ovn-nbctl --timeout=15 --if-exist get logical_router_port rtos-" + nodeName + " mac",
				// Return a known MAC; otherwise code autogenerates it
				Output: lrpMAC,
			})
			fexec.AddFakeCmdsNoOutputNoError([]string{
				"ovn-nbctl --timeout=15 --may-exist lrp-add ovn_cluster_router rtos-" + nodeName + " " + lrpMAC + " " + masterGWCIDR,
<<<<<<< HEAD
				"ovn-nbctl --timeout=15 -- --may-exist ls-add " + nodeName + " -- set logical_switch " + nodeName + " other-config:subnet=" + nodeSubnet + " other-config:exclude_ips=" + masterMgmtPortIP + ".." + masterHOPortIP + " external-ids:gateway_ip=" + masterGWCIDR,
				"ovn-nbctl --timeout=15 -- --may-exist lsp-add " + nodeName + " stor-" + nodeName + " -- set logical_switch_port stor-" + nodeName + " type=router options:router-port=rtos-" + nodeName + " addresses=\"" + lrpMAC + "\"",
=======
				"ovn-nbctl --timeout=15 -- --may-exist ls-add " + nodeName + " -- set logical_switch " + nodeName + " other-config:subnet=" + nodeSubnet + " other-config:exclude_ips=" + masterMgmtPortIP + " external-ids:gateway_ip=" + masterGWCIDR,
				"ovn-nbctl --timeout=15 -- --may-exist lsp-add " + nodeName + " stor-" + nodeName + " -- set logical_switch_port stor-" + nodeName + " type=router options:router-port=rtos-" + nodeName + " addresses=\"" + lrpMAC + "\"",
				"ovn-nbctl --timeout=15 set logical_switch " + nodeName + " load_balancer=" + tcpLBUUID,
				"ovn-nbctl --timeout=15 add logical_switch " + nodeName + " load_balancer " + udpLBUUID,

				"ovn-nbctl --timeout=15 -- --may-exist lsp-add " + nodeName + " k8s-" + nodeName + " -- lsp-set-addresses " + "k8s-" + nodeName + " " + brLocalnetMAC + " " + masterMgmtPortIP + " -- --if-exists remove logical_switch " + nodeName + " other-config exclude_ips",
			})

			fexec.AddFakeCmd(&ovntest.ExpectedCmd{
				Cmd:    "ovn-nbctl --timeout=15 --data=bare --no-heading --columns=_uuid find logical_router external_ids:k8s-cluster-router=yes",
				Output: clusterRouterUUID,
			})
			fexec.AddFakeCmd(&ovntest.ExpectedCmd{
				Cmd:    "ovn-sbctl --timeout=15 --data=bare --no-heading --columns=name find Chassis hostname=" + nodeName,
				Output: systemID,
			})
			fexec.AddFakeCmdsNoOutputNoError([]string{
				"ovn-nbctl --timeout=15 -- --may-exist lr-add " + gwRouter + " -- set logical_router " + gwRouter + " options:chassis=" + systemID + " external_ids:physical_ip=169.254.33.2",
			})
			fexec.AddFakeCmd(&ovntest.ExpectedCmd{
				Cmd:    "ovn-nbctl --timeout=15 get logical_switch_port jtor-" + gwRouter + " dynamic_addresses",
				Output: "",
			})
			fexec.AddFakeCmdsNoOutputNoError([]string{
				"ovn-nbctl --timeout=15 --wait=sb --may-exist lsp-add join jtor-GR_" + nodeName + " -- --if-exists clear logical_switch_port jtor-GR_" + nodeName + " dynamic_addresses -- lsp-set-addresses jtor-GR_" + nodeName + " dynamic",
			})
			fexec.AddFakeCmd(&ovntest.ExpectedCmd{
				Cmd:    "ovn-nbctl --timeout=15 get logical_switch_port jtor-" + gwRouter + " dynamic_addresses",
				Output: lrpMAC + " " + lrpIP,
			})
			fexec.AddFakeCmd(&ovntest.ExpectedCmd{
				Cmd:    "ovn-nbctl --timeout=15 --if-exists get logical_switch join other-config:subnet",
				Output: "\"100.64.0.1/16\"",
			})
			fexec.AddFakeCmdsNoOutputNoError([]string{
				"ovn-nbctl --timeout=15 -- --may-exist lrp-add GR_" + nodeName + " rtoj-GR_" + nodeName + " " + lrpMAC + " " + lrpCIDR + " -- set logical_switch_port jtor-GR_" + nodeName + " type=router options:router-port=rtoj-GR_" + nodeName + " addresses=router",
				"ovn-nbctl --timeout=15 set logical_router " + gwRouter + " options:lb_force_snat_ip=" + lrpIP,
				"ovn-nbctl --timeout=15 --may-exist lr-route-add " + gwRouter + " " + clusterCIDR + " 100.64.0.1",
			})
			fexec.AddFakeCmd(&ovntest.ExpectedCmd{
				Cmd: "ovn-nbctl --timeout=15 --data=bare --format=table --no-heading --columns=name,options find logical_router options:lb_force_snat_ip!=-",
				Output: fmt.Sprintf(`GR_openshift-node-2      chassis=5befb1e1-b0b1-4277-bb1d-54e8732a39c6 lb_force_snat_ip=%s
GR_openshift-node-1      chassis=0861e85c-5060-42fd-839e-8c463c7da378 lb_force_snat_ip=100.64.0.5
GR_openshift-master-node chassis=6a47b33b-89d3-4d65-ac31-b19b549326c7 lb_force_snat_ip=100.64.0.4`, lrpIP),
			})
			fexec.AddFakeCmdsNoOutputNoError([]string{
				"ovn-nbctl --timeout=15 --may-exist lr-route-add " + clusterRouterUUID + " 0.0.0.0/0 " + lrpIP,
			})
			addNodeportLBs(fexec, nodeName, tcpLBUUID, udpLBUUID)
			fexec.AddFakeCmdsNoOutputNoError([]string{
				"ovn-nbctl --timeout=15 --may-exist ls-add ext_" + nodeName,
			})
			fexec.AddFakeCmdsNoOutputNoError([]string{
				"ovn-nbctl --timeout=15 -- --may-exist lsp-add ext_" + nodeName + " br-local_" + nodeName + " -- lsp-set-addresses br-local_" + nodeName + " unknown -- lsp-set-type br-local_" + nodeName + " localnet -- lsp-set-options br-local_" + nodeName + " network_name=" + util.PhysicalNetworkName,
				"ovn-nbctl --timeout=15 -- --if-exists lrp-del rtoe-" + gwRouter + " -- lrp-add " + gwRouter + " rtoe-" + gwRouter + " " + brLocalnetMAC + " 169.254.33.2/24 -- set logical_router_port rtoe-" + gwRouter + " external-ids:gateway-physical-ip=yes",
				"ovn-nbctl --timeout=15 -- --may-exist lsp-add ext_" + nodeName + " etor-" + gwRouter + " -- set logical_switch_port etor-" + gwRouter + " type=router options:router-port=rtoe-" + gwRouter + " addresses=\"" + brLocalnetMAC + "\"",
				"ovn-nbctl --timeout=15 --may-exist lr-route-add " + gwRouter + " 0.0.0.0/0 169.254.33.1 rtoe-" + gwRouter,
				"ovn-nbctl --timeout=15 --may-exist lr-nat-add " + gwRouter + " snat 169.254.33.2 " + clusterCIDR,
				"ovn-nbctl --timeout=15 --may-exist lr-route-add " + clusterRouterUUID + " " + lrpIP + " " + lrpIP,
				"ovn-nbctl --timeout=15 --may-exist --policy=src-ip lr-route-add " + clusterRouterUUID + " " + nodeSubnet + " " + lrpIP,
			})

			//fexec.AddFakeCmdsNoOutputNoError([]string{
			//	"ovn-nbctl --timeout=15 --data=bare --no-heading --columns=_uuid find load_balancer external_ids:TCP_lb_gateway_router=GR_" + nodeName,
			//})
			fexec.AddFakeCmd(&ovntest.ExpectedCmd{
				Cmd:    "ovn-nbctl --timeout=15 --data=bare --no-heading --columns=_uuid find load_balancer external_ids:TCP_lb_gateway_router=GR_" + nodeName,
				Output: tcpLBUUID,
			})
			fexec.AddFakeCmd(&ovntest.ExpectedCmd{
				Cmd:    "ovn-nbctl --timeout=15 --data=bare --no-heading --columns=_uuid find load_balancer external_ids:UDP_lb_gateway_router=GR_" + nodeName,
				Output: udpLBUUID,
			})
			fexec.AddFakeCmd(&ovntest.ExpectedCmd{
				Cmd:    "ovn-nbctl --timeout=15 get logical_router GR_" + nodeName + " external_ids:physical_ip",
				Output: "169.254.33.2",
>>>>>>> d95485ab
			})
			fexec.AddFakeCmd(&ovntest.ExpectedCmd{
				Cmd:    "ovn-nbctl --timeout=15 --data=bare --no-heading --columns=_uuid find logical_router external_ids:k8s-cluster-router=yes",
				Output: clusterRouterUUID,
			})
			fexec.AddFakeCmd(&ovntest.ExpectedCmd{
<<<<<<< HEAD
				Cmd:    "ovn-sbctl --timeout=15 --data=bare --no-heading --columns=name find Chassis hostname=node1",
=======
				Cmd:    "ovn-sbctl --timeout=15 --data=bare --no-heading --columns=name find Chassis hostname=" + nodeName,
>>>>>>> d95485ab
				Output: systemID,
			})
			fexec.AddFakeCmdsNoOutputNoError([]string{
				"ovn-nbctl --timeout=15 -- --may-exist lr-add " + gwRouter + " -- set logical_router " + gwRouter + " options:chassis=" + systemID + " external_ids:physical_ip=169.254.33.2",
			})
			fexec.AddFakeCmd(&ovntest.ExpectedCmd{
				Cmd:    "ovn-nbctl --timeout=15 get logical_switch_port jtor-" + gwRouter + " dynamic_addresses",
				Output: "",
			})
			fexec.AddFakeCmdsNoOutputNoError([]string{
				"ovn-nbctl --timeout=15 --wait=sb --may-exist lsp-add join jtor-GR_" + nodeName + " -- --if-exists clear logical_switch_port jtor-GR_" + nodeName + " dynamic_addresses -- lsp-set-addresses jtor-GR_" + nodeName + " dynamic",
			})
			fexec.AddFakeCmd(&ovntest.ExpectedCmd{
				Cmd:    "ovn-nbctl --timeout=15 get logical_switch_port jtor-" + gwRouter + " dynamic_addresses",
				Output: lrpMAC + " " + lrpIP,
			})
			fexec.AddFakeCmd(&ovntest.ExpectedCmd{
				Cmd:    "ovn-nbctl --timeout=15 --if-exists get logical_switch join other-config:subnet",
				Output: "\"100.64.0.1/16\"",
			})
			fexec.AddFakeCmdsNoOutputNoError([]string{
				"ovn-nbctl --timeout=15 -- --may-exist lrp-add GR_" + nodeName + " rtoj-GR_" + nodeName + " " + lrpMAC + " " + lrpCIDR + " -- set logical_switch_port jtor-GR_" + nodeName + " type=router options:router-port=rtoj-GR_" + nodeName + " addresses=router",
				"ovn-nbctl --timeout=15 set logical_router " + gwRouter + " options:lb_force_snat_ip=" + lrpIP,
				"ovn-nbctl --timeout=15 --may-exist lr-route-add " + gwRouter + " " + clusterCIDR + " 100.64.0.1",
			})
			fexec.AddFakeCmd(&ovntest.ExpectedCmd{
				Cmd: "ovn-nbctl --timeout=15 --data=bare --format=table --no-heading --columns=name,options find logical_router options:lb_force_snat_ip!=-",
				Output: fmt.Sprintf(`GR_openshift-node-2      chassis=5befb1e1-b0b1-4277-bb1d-54e8732a39c6 lb_force_snat_ip=%s
GR_openshift-node-1      chassis=0861e85c-5060-42fd-839e-8c463c7da378 lb_force_snat_ip=100.64.0.5
GR_openshift-master-node chassis=6a47b33b-89d3-4d65-ac31-b19b549326c7 lb_force_snat_ip=100.64.0.4`, lrpIP),
			})
			fexec.AddFakeCmdsNoOutputNoError([]string{
				"ovn-nbctl --timeout=15 --may-exist lr-route-add " + clusterRouterUUID + " 0.0.0.0/0 " + lrpIP,
			})
			addNodeportLBs(fexec, nodeName, tcpLBUUID, udpLBUUID)
			fexec.AddFakeCmdsNoOutputNoError([]string{
				"ovn-nbctl --timeout=15 --may-exist ls-add ext_" + nodeName,
			})
			fexec.AddFakeCmdsNoOutputNoError([]string{
				"ovn-nbctl --timeout=15 -- --may-exist lsp-add ext_" + nodeName + " br-local_" + nodeName + " -- lsp-set-addresses br-local_" + nodeName + " unknown -- lsp-set-type br-local_" + nodeName + " localnet -- lsp-set-options br-local_" + nodeName + " network_name=" + util.PhysicalNetworkName,
				"ovn-nbctl --timeout=15 -- --if-exists lrp-del rtoe-" + gwRouter + " -- lrp-add " + gwRouter + " rtoe-" + gwRouter + " " + brLocalnetMAC + " 169.254.33.2/24 -- set logical_router_port rtoe-" + gwRouter + " external-ids:gateway-physical-ip=yes",
				"ovn-nbctl --timeout=15 -- --may-exist lsp-add ext_" + nodeName + " etor-" + gwRouter + " -- set logical_switch_port etor-" + gwRouter + " type=router options:router-port=rtoe-" + gwRouter + " addresses=\"" + brLocalnetMAC + "\"",
				"ovn-nbctl --timeout=15 --may-exist lr-route-add " + gwRouter + " 0.0.0.0/0 169.254.33.1 rtoe-" + gwRouter,
				"ovn-nbctl --timeout=15 --may-exist lr-nat-add " + gwRouter + " snat 169.254.33.2 " + clusterCIDR,
				"ovn-nbctl --timeout=15 --may-exist lr-route-add " + clusterRouterUUID + " " + lrpIP + " " + lrpIP,
				"ovn-nbctl --timeout=15 --may-exist --policy=src-ip lr-route-add " + clusterRouterUUID + " " + nodeSubnet + " " + lrpIP,
			})

<<<<<<< HEAD
=======
			fexec.AddFakeCmd(&ovntest.ExpectedCmd{
				Cmd:    "ovn-nbctl --timeout=15 --data=bare --no-heading --columns=_uuid find load_balancer external_ids:TCP_lb_gateway_router=GR_" + nodeName,
				Output: tcpLBUUID,
			})
			fexec.AddFakeCmd(&ovntest.ExpectedCmd{
				Cmd:    "ovn-nbctl --timeout=15 --data=bare --no-heading --columns=_uuid find load_balancer external_ids:UDP_lb_gateway_router=GR_" + nodeName,
				Output: udpLBUUID,
			})
			fexec.AddFakeCmd(&ovntest.ExpectedCmd{
				Cmd:    "ovn-nbctl --timeout=15 get logical_router GR_" + nodeName + " external_ids:physical_ip",
				Output: "169.254.33.2",
			})

>>>>>>> d95485ab
			stop := make(chan struct{})
			wf, err := factory.NewWatchFactory(fakeClient, stop)
			Expect(err).NotTo(HaveOccurred())
			defer wf.Shutdown()

<<<<<<< HEAD
			clusterController := NewOvnController(fakeClient, wf, nil)
			Expect(clusterController).NotTo(BeNil())

			// Let the real code run and ensure OVN database sync
			err = clusterController.WatchNodes(nil)
=======
			clusterController := NewOvnController(fakeClient, wf)
			Expect(clusterController).NotTo(BeNil())
			clusterController.TCPLoadBalancerUUID = tcpLBUUID
			clusterController.UDPLoadBalancerUUID = udpLBUUID

			// Let the real code run and ensure OVN database sync
			err = clusterController.WatchNodes()
>>>>>>> d95485ab
			Expect(err).NotTo(HaveOccurred())

			_, subnet, err := net.ParseCIDR(nodeSubnet)
			Expect(err).NotTo(HaveOccurred())
			err = clusterController.syncGatewayLogicalNetwork(&testNode, string(config.GatewayModeLocal), subnet.String())
			Expect(err).NotTo(HaveOccurred())

			Expect(fexec.CalledMatchesExpected()).To(BeTrue())
			return nil
		}

		err := app.Run([]string{
			app.Name,
			"-cluster-subnets=" + clusterCIDR,
			"--init-gateways",
			"--gateway-local",
			"--nodeport",
		})
		Expect(err).NotTo(HaveOccurred())
	})
<<<<<<< HEAD
=======

	It("sets up a shared gateway", func() {
		app.Action = func(ctx *cli.Context) error {
			const (
				nodeName          string = "node1"
				lrpMAC            string = "00:00:00:05:46:c3"
				brLocalnetMAC     string = "11:22:33:44:55:66"
				lrpIP             string = "100.64.0.3"
				lrpCIDR           string = lrpIP + "/16"
				clusterRouterUUID string = "5cedba03-679f-41f3-b00e-b8ed7437bc6c"
				systemID          string = "cb9ec8fa-b409-4ef3-9f42-d9283c47aac6"
				tcpLBUUID         string = "d2e858b2-cb5a-441b-a670-ed450f79a91f"
				udpLBUUID         string = "12832f14-eb0f-44d4-b8db-4cccbc73c792"
				nodeSubnet        string = "10.1.1.0/24"
				nextHop           string = "10.1.1.2"
				//nextHop                string = "10.64.0.2"
				gwRouter     string = "GR_" + nodeName
				clusterIPNet string = "10.1.0.0"
				clusterCIDR  string = clusterIPNet + "/16"
				//localnetGatewayIP      string = "100.64.0.3/24"
				//localnetGatewayNextHop string = "100.64.0.2"
				localnetGatewayIP      string = "100.64.0.3/24"
				localnetGatewayNextHop string = "100.64.0.1"
				localnetBridgeName     string = "br-local"
				masterGWCIDR           string = "10.1.1.1/24"
				masterMgmtPortIP       string = "10.1.1.2"
				node1RouteUUID         string = "0cac12cf-3e0f-4682-b028-5ea2e0001962"
				node1mgtRouteUUID      string = "0cac12cf-3e0f-4682-b028-5ea2e0001963"
			)

			ifaceID := localnetBridgeName + "_" + nodeName

			testNode := v1.Node{ObjectMeta: metav1.ObjectMeta{
				Name: nodeName,
				Annotations: map[string]string{
					OvnNodeManagementPortMacAddress: brLocalnetMAC,
					OvnHostSubnet:                   nodeSubnet,
					OvnNodeGatewayMode:              string(config.GatewayModeShared),
					OvnNodeGatewayVlanID:            "1024",
					OvnNodeGatewayIfaceID:           ifaceID,
					OvnNodeGatewayMacAddress:        brLocalnetMAC,
					OvnNodeGatewayIP:                localnetGatewayIP,
					OvnNodeGatewayNextHop:           localnetGatewayNextHop,
				},
			}}

			fakeClient := fake.NewSimpleClientset(&v1.NodeList{
				Items: []v1.Node{testNode},
			})

			fexec := ovntest.NewFakeExec()
			err := util.SetExec(fexec)
			Expect(err).NotTo(HaveOccurred())

			_, err = config.InitConfig(ctx, fexec, nil)
			Expect(err).NotTo(HaveOccurred())

			fexec.AddFakeCmdsNoOutputNoError([]string{
				"ovn-nbctl --timeout=15 --data=bare --no-heading --columns=name,other-config find logical_switch other-config:subnet!=_",
			})

			fexec.AddFakeCmd(&ovntest.ExpectedCmd{
				Cmd: "ovn-nbctl --timeout=15 --if-exist get logical_router_port rtos-" + nodeName + " mac",
				// Return a known MAC; otherwise code autogenerates it
				Output: lrpMAC,
			})
			fexec.AddFakeCmdsNoOutputNoError([]string{
				"ovn-nbctl --timeout=15 --may-exist lrp-add ovn_cluster_router rtos-" + nodeName + " " + lrpMAC + " " + masterGWCIDR,
				"ovn-nbctl --timeout=15 -- --may-exist ls-add " + nodeName + " -- set logical_switch " + nodeName + " other-config:subnet=" + nodeSubnet + " other-config:exclude_ips=" + masterMgmtPortIP + " external-ids:gateway_ip=" + masterGWCIDR,
				"ovn-nbctl --timeout=15 -- --may-exist lsp-add " + nodeName + " stor-" + nodeName + " -- set logical_switch_port stor-" + nodeName + " type=router options:router-port=rtos-" + nodeName + " addresses=\"" + lrpMAC + "\"",
				"ovn-nbctl --timeout=15 set logical_switch " + nodeName + " load_balancer=" + tcpLBUUID,
				"ovn-nbctl --timeout=15 add logical_switch " + nodeName + " load_balancer " + udpLBUUID,

				"ovn-nbctl --timeout=15 -- --may-exist lsp-add " + nodeName + " k8s-" + nodeName + " -- lsp-set-addresses " + "k8s-" + nodeName + " " + brLocalnetMAC + " " + masterMgmtPortIP + " -- --if-exists remove logical_switch " + nodeName + " other-config exclude_ips",
			})

			fexec.AddFakeCmd(&ovntest.ExpectedCmd{
				Cmd:    "ovn-nbctl --timeout=15 --data=bare --no-heading --columns=_uuid find logical_router external_ids:k8s-cluster-router=yes",
				Output: clusterRouterUUID,
			})
			fexec.AddFakeCmd(&ovntest.ExpectedCmd{
				Cmd:    "ovn-sbctl --timeout=15 --data=bare --no-heading --columns=name find Chassis hostname=" + nodeName,
				Output: systemID,
			})
			fexec.AddFakeCmdsNoOutputNoError([]string{
				"ovn-nbctl --timeout=15 -- --may-exist lr-add " + gwRouter + " -- set logical_router " + gwRouter + " options:chassis=" + systemID + " external_ids:physical_ip=" + lrpIP,
			})
			fexec.AddFakeCmd(&ovntest.ExpectedCmd{
				Cmd:    "ovn-nbctl --timeout=15 get logical_switch_port jtor-" + gwRouter + " dynamic_addresses",
				Output: "",
			})
			fexec.AddFakeCmdsNoOutputNoError([]string{
				"ovn-nbctl --timeout=15 --wait=sb --may-exist lsp-add join jtor-GR_" + nodeName + " -- --if-exists clear logical_switch_port jtor-GR_" + nodeName + " dynamic_addresses -- lsp-set-addresses jtor-GR_" + nodeName + " dynamic",
			})
			fexec.AddFakeCmd(&ovntest.ExpectedCmd{
				Cmd:    "ovn-nbctl --timeout=15 get logical_switch_port jtor-" + gwRouter + " dynamic_addresses",
				Output: lrpMAC + " " + lrpIP,
			})
			fexec.AddFakeCmd(&ovntest.ExpectedCmd{
				Cmd:    "ovn-nbctl --timeout=15 --if-exists get logical_switch join other-config:subnet",
				Output: "\"100.64.0.1/16\"",
			})
			fexec.AddFakeCmdsNoOutputNoError([]string{
				"ovn-nbctl --timeout=15 -- --may-exist lrp-add GR_" + nodeName + " rtoj-GR_" + nodeName + " " + lrpMAC + " " + lrpCIDR + " -- set logical_switch_port jtor-GR_" + nodeName + " type=router options:router-port=rtoj-GR_" + nodeName + " addresses=router",
				"ovn-nbctl --timeout=15 set logical_router " + gwRouter + " options:lb_force_snat_ip=" + lrpIP,
				"ovn-nbctl --timeout=15 --may-exist lr-route-add " + gwRouter + " " + clusterCIDR + " 100.64.0.1",
			})
			fexec.AddFakeCmd(&ovntest.ExpectedCmd{
				Cmd: "ovn-nbctl --timeout=15 --data=bare --format=table --no-heading --columns=name,options find logical_router options:lb_force_snat_ip!=-",
				Output: fmt.Sprintf(`GR_openshift-node-2      chassis=5befb1e1-b0b1-4277-bb1d-54e8732a39c6 lb_force_snat_ip=%s
GR_openshift-node-1      chassis=0861e85c-5060-42fd-839e-8c463c7da378 lb_force_snat_ip=100.64.0.5
GR_openshift-master-node chassis=6a47b33b-89d3-4d65-ac31-b19b549326c7 lb_force_snat_ip=100.64.0.4`, lrpIP),
			})
			fexec.AddFakeCmdsNoOutputNoError([]string{
				"ovn-nbctl --timeout=15 --may-exist lr-route-add " + clusterRouterUUID + " 0.0.0.0/0 " + lrpIP,
			})
			addNodeportLBs(fexec, nodeName, tcpLBUUID, udpLBUUID)
			fexec.AddFakeCmdsNoOutputNoError([]string{
				"ovn-nbctl --timeout=15 --may-exist ls-add ext_" + nodeName,
			})
			fexec.AddFakeCmdsNoOutputNoError([]string{
				"ovn-nbctl --timeout=15 -- --may-exist lsp-add ext_" + nodeName + " br-local_" + nodeName + " -- lsp-set-addresses br-local_" + nodeName + " unknown -- lsp-set-type br-local_" + nodeName + " localnet -- lsp-set-options br-local_" + nodeName + " network_name=" + util.PhysicalNetworkName + " -- set logical_switch_port br-local_" + nodeName + " tag_request=" + "1024",
				"ovn-nbctl --timeout=15 -- --if-exists lrp-del rtoe-" + gwRouter + " -- lrp-add " + gwRouter + " rtoe-" + gwRouter + " " + brLocalnetMAC + " 100.64.0.3/24 -- set logical_router_port rtoe-" + gwRouter + " external-ids:gateway-physical-ip=yes",
				"ovn-nbctl --timeout=15 -- --may-exist lsp-add ext_" + nodeName + " etor-" + gwRouter + " -- set logical_switch_port etor-" + gwRouter + " type=router options:router-port=rtoe-" + gwRouter + " addresses=\"" + brLocalnetMAC + "\"",
				"ovn-nbctl --timeout=15 --may-exist lr-route-add " + gwRouter + " 0.0.0.0/0 100.64.0.1 rtoe-" + gwRouter,
				"ovn-nbctl --timeout=15 --may-exist lr-nat-add " + gwRouter + " snat 100.64.0.3 " + clusterCIDR,
				"ovn-nbctl --timeout=15 --may-exist lr-route-add " + clusterRouterUUID + " " + lrpIP + " " + lrpIP,
				"ovn-nbctl --timeout=15 --may-exist --policy=src-ip lr-route-add " + clusterRouterUUID + " " + nodeSubnet + " " + lrpIP,
			})

			fexec.AddFakeCmd(&ovntest.ExpectedCmd{
				Cmd:    "ovn-nbctl --timeout=15 --data=bare --no-heading --columns=_uuid find logical_router external_ids:k8s-cluster-router=yes",
				Output: clusterRouterUUID,
			})
			fexec.AddFakeCmdsNoOutputNoError([]string{
				"ovn-nbctl --timeout=15 --may-exist lr-route-add " + clusterRouterUUID + " " + "100.64.0.3/32" + " " + nextHop,
			})

			fexec.AddFakeCmd(&ovntest.ExpectedCmd{
				Cmd:    "ovn-nbctl --timeout=15 --data=bare --no-heading --columns=_uuid find load_balancer external_ids:TCP_lb_gateway_router=GR_" + nodeName,
				Output: tcpLBUUID,
			})
			fexec.AddFakeCmd(&ovntest.ExpectedCmd{
				Cmd:    "ovn-nbctl --timeout=15 --data=bare --no-heading --columns=_uuid find load_balancer external_ids:UDP_lb_gateway_router=GR_" + nodeName,
				Output: udpLBUUID,
			})
			fexec.AddFakeCmd(&ovntest.ExpectedCmd{
				Cmd:    "ovn-nbctl --timeout=15 get logical_router GR_" + nodeName + " external_ids:physical_ip",
				Output: "169.254.33.2",
			})
			fexec.AddFakeCmd(&ovntest.ExpectedCmd{
				Cmd:    "ovn-nbctl --timeout=15 --data=bare --no-heading --columns=_uuid find logical_router external_ids:k8s-cluster-router=yes",
				Output: clusterRouterUUID,
			})

			fexec.AddFakeCmd(&ovntest.ExpectedCmd{
				Cmd:    "ovn-sbctl --timeout=15 --data=bare --no-heading --columns=name find Chassis hostname=" + nodeName,
				Output: systemID,
			})
			fexec.AddFakeCmdsNoOutputNoError([]string{
				"ovn-nbctl --timeout=15 -- --may-exist lr-add " + gwRouter + " -- set logical_router " + gwRouter + " options:chassis=" + systemID + " external_ids:physical_ip=" + lrpIP,
			})
			fexec.AddFakeCmd(&ovntest.ExpectedCmd{
				Cmd:    "ovn-nbctl --timeout=15 get logical_switch_port jtor-" + gwRouter + " dynamic_addresses",
				Output: "",
			})
			fexec.AddFakeCmdsNoOutputNoError([]string{
				"ovn-nbctl --timeout=15 --wait=sb --may-exist lsp-add join jtor-GR_" + nodeName + " -- --if-exists clear logical_switch_port jtor-GR_" + nodeName + " dynamic_addresses -- lsp-set-addresses jtor-GR_" + nodeName + " dynamic",
			})
			fexec.AddFakeCmd(&ovntest.ExpectedCmd{
				Cmd:    "ovn-nbctl --timeout=15 get logical_switch_port jtor-" + gwRouter + " dynamic_addresses",
				Output: lrpMAC + " " + lrpIP,
			})
			fexec.AddFakeCmd(&ovntest.ExpectedCmd{
				Cmd:    "ovn-nbctl --timeout=15 --if-exists get logical_switch join other-config:subnet",
				Output: "\"100.64.0.1/16\"",
			})
			fexec.AddFakeCmdsNoOutputNoError([]string{
				"ovn-nbctl --timeout=15 -- --may-exist lrp-add GR_" + nodeName + " rtoj-GR_" + nodeName + " " + lrpMAC + " " + lrpCIDR + " -- set logical_switch_port jtor-GR_" + nodeName + " type=router options:router-port=rtoj-GR_" + nodeName + " addresses=router",
				"ovn-nbctl --timeout=15 set logical_router " + gwRouter + " options:lb_force_snat_ip=" + lrpIP,
				"ovn-nbctl --timeout=15 --may-exist lr-route-add " + gwRouter + " " + clusterCIDR + " 100.64.0.1",
			})
			fexec.AddFakeCmd(&ovntest.ExpectedCmd{
				Cmd: "ovn-nbctl --timeout=15 --data=bare --format=table --no-heading --columns=name,options find logical_router options:lb_force_snat_ip!=-",
				Output: fmt.Sprintf(`GR_openshift-node-2      chassis=5befb1e1-b0b1-4277-bb1d-54e8732a39c6 lb_force_snat_ip=%s
GR_openshift-node-1      chassis=0861e85c-5060-42fd-839e-8c463c7da378 lb_force_snat_ip=100.64.0.5
GR_openshift-master-node chassis=6a47b33b-89d3-4d65-ac31-b19b549326c7 lb_force_snat_ip=100.64.0.4`, lrpIP),
			})
			fexec.AddFakeCmdsNoOutputNoError([]string{
				"ovn-nbctl --timeout=15 --may-exist lr-route-add " + clusterRouterUUID + " 0.0.0.0/0 " + lrpIP,
			})
			addNodeportLBs(fexec, nodeName, tcpLBUUID, udpLBUUID)
			fexec.AddFakeCmdsNoOutputNoError([]string{
				"ovn-nbctl --timeout=15 --may-exist ls-add ext_" + nodeName,
			})
			fexec.AddFakeCmdsNoOutputNoError([]string{
				"ovn-nbctl --timeout=15 -- --may-exist lsp-add ext_" + nodeName + " br-local_" + nodeName + " -- lsp-set-addresses br-local_" + nodeName + " unknown -- lsp-set-type br-local_" + nodeName + " localnet -- lsp-set-options br-local_" + nodeName + " network_name=" + util.PhysicalNetworkName,
				"ovn-nbctl --timeout=15 -- --if-exists lrp-del rtoe-" + gwRouter + " -- lrp-add " + gwRouter + " rtoe-" + gwRouter + " " + brLocalnetMAC + " 100.64.0.3/24 -- set logical_router_port rtoe-" + gwRouter + " external-ids:gateway-physical-ip=yes",
				"ovn-nbctl --timeout=15 -- --may-exist lsp-add ext_" + nodeName + " etor-" + gwRouter + " -- set logical_switch_port etor-" + gwRouter + " type=router options:router-port=rtoe-" + gwRouter + " addresses=\"" + brLocalnetMAC + "\"",
				"ovn-nbctl --timeout=15 --may-exist lr-route-add " + gwRouter + " 0.0.0.0/0 100.64.0.1 rtoe-" + gwRouter,
				"ovn-nbctl --timeout=15 --may-exist lr-nat-add " + gwRouter + " snat 100.64.0.3 " + clusterCIDR,
				"ovn-nbctl --timeout=15 --may-exist lr-route-add " + clusterRouterUUID + " " + lrpIP + " " + lrpIP,
				"ovn-nbctl --timeout=15 --may-exist --policy=src-ip lr-route-add " + clusterRouterUUID + " " + nodeSubnet + " " + lrpIP,
			})

			fexec.AddFakeCmd(&ovntest.ExpectedCmd{
				Cmd:    "ovn-nbctl --timeout=15 --data=bare --no-heading --columns=_uuid find load_balancer external_ids:TCP_lb_gateway_router=GR_" + nodeName,
				Output: tcpLBUUID,
			})
			fexec.AddFakeCmd(&ovntest.ExpectedCmd{
				Cmd:    "ovn-nbctl --timeout=15 --data=bare --no-heading --columns=_uuid find load_balancer external_ids:UDP_lb_gateway_router=GR_" + nodeName,
				Output: udpLBUUID,
			})
			fexec.AddFakeCmd(&ovntest.ExpectedCmd{
				Cmd:    "ovn-nbctl --timeout=15 get logical_router GR_" + nodeName + " external_ids:physical_ip",
				Output: "169.254.33.2",
			})

			stop := make(chan struct{})
			wf, err := factory.NewWatchFactory(fakeClient, stop)
			Expect(err).NotTo(HaveOccurred())
			defer wf.Shutdown()

			clusterController := NewOvnController(fakeClient, wf)
			Expect(clusterController).NotTo(BeNil())
			clusterController.TCPLoadBalancerUUID = tcpLBUUID
			clusterController.UDPLoadBalancerUUID = udpLBUUID

			// Let the real code run and ensure OVN database sync
			err = clusterController.WatchNodes()
			Expect(err).NotTo(HaveOccurred())

			_, subnet, err := net.ParseCIDR(nodeSubnet)
			Expect(err).NotTo(HaveOccurred())
			err = clusterController.syncGatewayLogicalNetwork(&testNode, string(config.GatewayModeLocal), subnet.String())
			Expect(err).NotTo(HaveOccurred())

			Expect(fexec.CalledMatchesExpected()).To(BeTrue())
			return nil
		}

		err := app.Run([]string{
			app.Name,
			"-cluster-subnets=" + clusterCIDR,
			"--init-gateways",
			"--nodeport",
		})
		Expect(err).NotTo(HaveOccurred())
	})
>>>>>>> d95485ab
})<|MERGE_RESOLUTION|>--- conflicted
+++ resolved
@@ -23,46 +23,6 @@
 	. "github.com/onsi/gomega"
 )
 
-<<<<<<< HEAD
-func cleanupLB(fexec *ovntest.FakeExec, nodeName string) {
-
-	const (
-		tcpLBUUID string = "d2e858b2-cb5a-441b-a670-ed450f79a91f"
-		udpLBUUID string = "12832f14-eb0f-44d4-b8db-4cccbc73c792"
-	)
-
-	fexec.AddFakeCmd(&ovntest.ExpectedCmd{
-		Cmd:    "ovn-nbctl --timeout=15 --data=bare --no-heading --columns=_uuid find load_balancer external_ids:TCP_lb_gateway_router=GR_" + nodeName,
-		Output: tcpLBUUID,
-	})
-	fexec.AddFakeCmd(&ovntest.ExpectedCmd{
-		Cmd:    "ovn-nbctl --timeout=15 --data=bare --no-heading --columns=_uuid find load_balancer external_ids:UDP_lb_gateway_router=GR_" + nodeName,
-		Output: udpLBUUID,
-	})
-	fexec.AddFakeCmd(&ovntest.ExpectedCmd{
-		Cmd:    "ovn-nbctl --timeout=15 lb-del " + tcpLBUUID,
-		Output: "",
-	})
-	fexec.AddFakeCmd(&ovntest.ExpectedCmd{
-		Cmd:    "ovn-nbctl --timeout=15 lb-del " + udpLBUUID,
-		Output: "",
-	})
-}
-func cleanupGateway(fexec *ovntest.FakeExec, nodeName string, nodeSubnet string, clusterCIDR string, nextHop string) {
-	const (
-		//nodeName               string = "node1"
-		lrpMAC            string = "00:00:00:05:46:c3"
-		brLocalnetMAC     string = "11:22:33:44:55:66"
-		lrpIP             string = "100.64.0.3"
-		lrpCIDR           string = lrpIP + "/16"
-		clusterRouterUUID string = "5cedba03-679f-41f3-b00e-b8ed7437bc6c"
-		systemID          string = "cb9ec8fa-b409-4ef3-9f42-d9283c47aac6"
-		tcpLBUUID         string = "d2e858b2-cb5a-441b-a670-ed450f79a91f"
-		udpLBUUID         string = "12832f14-eb0f-44d4-b8db-4cccbc73c792"
-		//nodeSubnet             string = "10.1.1.0/24"
-		clusterIPNet string = "10.1.0.0"
-		//clusterCIDR            string = clusterIPNet + "/16"
-=======
 func cleanupGateway(fexec *ovntest.FakeExec, nodeName string, nodeSubnet string, clusterCIDR string, nextHop string) {
 	const (
 		lrpMAC                 string = "00:00:00:05:46:c3"
@@ -72,7 +32,6 @@
 		tcpLBUUID              string = "d2e858b2-cb5a-441b-a670-ed450f79a91f"
 		udpLBUUID              string = "12832f14-eb0f-44d4-b8db-4cccbc73c792"
 		clusterIPNet           string = "10.1.0.0"
->>>>>>> d95485ab
 		localnetGatewayIP      string = "169.254.33.2/24"
 		localnetGatewayNextHop string = "169.254.33.1"
 		localnetBridgeName     string = "br-local"
@@ -560,10 +519,7 @@
 				localnetBridgeName     string = "br-local"
 				masterGWCIDR           string = "10.1.1.1/24"
 				masterMgmtPortIP       string = "10.1.1.2"
-<<<<<<< HEAD
 				masterHOPortIP         string = "10.1.1.3"
-=======
->>>>>>> d95485ab
 				node1RouteUUID         string = "0cac12cf-3e0f-4682-b028-5ea2e0001962"
 				node1mgtRouteUUID      string = "0cac12cf-3e0f-4682-b028-5ea2e0001963"
 			)
@@ -575,11 +531,7 @@
 				Annotations: map[string]string{
 					OvnNodeManagementPortMacAddress: brLocalnetMAC,
 					OvnHostSubnet:                   nodeSubnet,
-<<<<<<< HEAD
-					OvnNodeGatewayMode:              string(config.Gateway.Mode),
-=======
 					OvnNodeGatewayMode:              string(config.GatewayModeLocal),
->>>>>>> d95485ab
 					OvnNodeGatewayVlanID:            string(config.Gateway.VLANID),
 					OvnNodeGatewayIfaceID:           ifaceID,
 					OvnNodeGatewayMacAddress:        brLocalnetMAC,
@@ -610,16 +562,12 @@
 			})
 			fexec.AddFakeCmdsNoOutputNoError([]string{
 				"ovn-nbctl --timeout=15 --may-exist lrp-add ovn_cluster_router rtos-" + nodeName + " " + lrpMAC + " " + masterGWCIDR,
-<<<<<<< HEAD
 				"ovn-nbctl --timeout=15 -- --may-exist ls-add " + nodeName + " -- set logical_switch " + nodeName + " other-config:subnet=" + nodeSubnet + " other-config:exclude_ips=" + masterMgmtPortIP + ".." + masterHOPortIP + " external-ids:gateway_ip=" + masterGWCIDR,
-				"ovn-nbctl --timeout=15 -- --may-exist lsp-add " + nodeName + " stor-" + nodeName + " -- set logical_switch_port stor-" + nodeName + " type=router options:router-port=rtos-" + nodeName + " addresses=\"" + lrpMAC + "\"",
-=======
-				"ovn-nbctl --timeout=15 -- --may-exist ls-add " + nodeName + " -- set logical_switch " + nodeName + " other-config:subnet=" + nodeSubnet + " other-config:exclude_ips=" + masterMgmtPortIP + " external-ids:gateway_ip=" + masterGWCIDR,
 				"ovn-nbctl --timeout=15 -- --may-exist lsp-add " + nodeName + " stor-" + nodeName + " -- set logical_switch_port stor-" + nodeName + " type=router options:router-port=rtos-" + nodeName + " addresses=\"" + lrpMAC + "\"",
 				"ovn-nbctl --timeout=15 set logical_switch " + nodeName + " load_balancer=" + tcpLBUUID,
 				"ovn-nbctl --timeout=15 add logical_switch " + nodeName + " load_balancer " + udpLBUUID,
 
-				"ovn-nbctl --timeout=15 -- --may-exist lsp-add " + nodeName + " k8s-" + nodeName + " -- lsp-set-addresses " + "k8s-" + nodeName + " " + brLocalnetMAC + " " + masterMgmtPortIP + " -- --if-exists remove logical_switch " + nodeName + " other-config exclude_ips",
+				"ovn-nbctl --timeout=15 -- --may-exist lsp-add " + nodeName + " k8s-" + nodeName + " -- lsp-set-addresses " + "k8s-" + nodeName + " " + brLocalnetMAC + " " + masterMgmtPortIP,
 			})
 
 			fexec.AddFakeCmd(&ovntest.ExpectedCmd{
@@ -690,18 +638,13 @@
 			fexec.AddFakeCmd(&ovntest.ExpectedCmd{
 				Cmd:    "ovn-nbctl --timeout=15 get logical_router GR_" + nodeName + " external_ids:physical_ip",
 				Output: "169.254.33.2",
->>>>>>> d95485ab
 			})
 			fexec.AddFakeCmd(&ovntest.ExpectedCmd{
 				Cmd:    "ovn-nbctl --timeout=15 --data=bare --no-heading --columns=_uuid find logical_router external_ids:k8s-cluster-router=yes",
 				Output: clusterRouterUUID,
 			})
 			fexec.AddFakeCmd(&ovntest.ExpectedCmd{
-<<<<<<< HEAD
-				Cmd:    "ovn-sbctl --timeout=15 --data=bare --no-heading --columns=name find Chassis hostname=node1",
-=======
 				Cmd:    "ovn-sbctl --timeout=15 --data=bare --no-heading --columns=name find Chassis hostname=" + nodeName,
->>>>>>> d95485ab
 				Output: systemID,
 			})
 			fexec.AddFakeCmdsNoOutputNoError([]string{
@@ -750,8 +693,6 @@
 				"ovn-nbctl --timeout=15 --may-exist --policy=src-ip lr-route-add " + clusterRouterUUID + " " + nodeSubnet + " " + lrpIP,
 			})
 
-<<<<<<< HEAD
-=======
 			fexec.AddFakeCmd(&ovntest.ExpectedCmd{
 				Cmd:    "ovn-nbctl --timeout=15 --data=bare --no-heading --columns=_uuid find load_balancer external_ids:TCP_lb_gateway_router=GR_" + nodeName,
 				Output: tcpLBUUID,
@@ -765,27 +706,18 @@
 				Output: "169.254.33.2",
 			})
 
->>>>>>> d95485ab
 			stop := make(chan struct{})
 			wf, err := factory.NewWatchFactory(fakeClient, stop)
 			Expect(err).NotTo(HaveOccurred())
 			defer wf.Shutdown()
 
-<<<<<<< HEAD
 			clusterController := NewOvnController(fakeClient, wf, nil)
-			Expect(clusterController).NotTo(BeNil())
-
-			// Let the real code run and ensure OVN database sync
-			err = clusterController.WatchNodes(nil)
-=======
-			clusterController := NewOvnController(fakeClient, wf)
 			Expect(clusterController).NotTo(BeNil())
 			clusterController.TCPLoadBalancerUUID = tcpLBUUID
 			clusterController.UDPLoadBalancerUUID = udpLBUUID
 
 			// Let the real code run and ensure OVN database sync
-			err = clusterController.WatchNodes()
->>>>>>> d95485ab
+			err = clusterController.WatchNodes(nil)
 			Expect(err).NotTo(HaveOccurred())
 
 			_, subnet, err := net.ParseCIDR(nodeSubnet)
@@ -806,8 +738,6 @@
 		})
 		Expect(err).NotTo(HaveOccurred())
 	})
-<<<<<<< HEAD
-=======
 
 	It("sets up a shared gateway", func() {
 		app.Action = func(ctx *cli.Context) error {
@@ -881,7 +811,7 @@
 				"ovn-nbctl --timeout=15 set logical_switch " + nodeName + " load_balancer=" + tcpLBUUID,
 				"ovn-nbctl --timeout=15 add logical_switch " + nodeName + " load_balancer " + udpLBUUID,
 
-				"ovn-nbctl --timeout=15 -- --may-exist lsp-add " + nodeName + " k8s-" + nodeName + " -- lsp-set-addresses " + "k8s-" + nodeName + " " + brLocalnetMAC + " " + masterMgmtPortIP + " -- --if-exists remove logical_switch " + nodeName + " other-config exclude_ips",
+				"ovn-nbctl --timeout=15 -- --may-exist lsp-add " + nodeName + " k8s-" + nodeName + " -- lsp-set-addresses " + "k8s-" + nodeName + " " + brLocalnetMAC + " " + masterMgmtPortIP,
 			})
 
 			fexec.AddFakeCmd(&ovntest.ExpectedCmd{
@@ -1031,13 +961,13 @@
 			Expect(err).NotTo(HaveOccurred())
 			defer wf.Shutdown()
 
-			clusterController := NewOvnController(fakeClient, wf)
+			clusterController := NewOvnController(fakeClient, wf, nil)
 			Expect(clusterController).NotTo(BeNil())
 			clusterController.TCPLoadBalancerUUID = tcpLBUUID
 			clusterController.UDPLoadBalancerUUID = udpLBUUID
 
 			// Let the real code run and ensure OVN database sync
-			err = clusterController.WatchNodes()
+			err = clusterController.WatchNodes(nil)
 			Expect(err).NotTo(HaveOccurred())
 
 			_, subnet, err := net.ParseCIDR(nodeSubnet)
@@ -1057,5 +987,4 @@
 		})
 		Expect(err).NotTo(HaveOccurred())
 	})
->>>>>>> d95485ab
 })