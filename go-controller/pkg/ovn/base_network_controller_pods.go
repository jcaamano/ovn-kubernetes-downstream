package ovn

import (
	"fmt"
	"net"
	"time"

	nadapi "github.com/k8snetworkplumbingwg/network-attachment-definition-client/pkg/apis/k8s.cni.cncf.io/v1"
	"github.com/ovn-org/ovn-kubernetes/go-controller/pkg/config"
	"github.com/ovn-org/ovn-kubernetes/go-controller/pkg/ovn/ipallocator"
	logicalswitchmanager "github.com/ovn-org/ovn-kubernetes/go-controller/pkg/ovn/logical_switch_manager"
	ovntypes "github.com/ovn-org/ovn-kubernetes/go-controller/pkg/types"
	"github.com/ovn-org/ovn-kubernetes/go-controller/pkg/util"
	"github.com/pkg/errors"
	kapi "k8s.io/api/core/v1"
	kerrors "k8s.io/apimachinery/pkg/api/errors"
	"k8s.io/apimachinery/pkg/util/wait"
	"k8s.io/client-go/util/retry"
	"k8s.io/klog/v2"
	utilnet "k8s.io/utils/net"

	libovsdbclient "github.com/ovn-org/libovsdb/client"
	"github.com/ovn-org/libovsdb/ovsdb"
	"github.com/ovn-org/ovn-kubernetes/go-controller/pkg/libovsdbops"
	"github.com/ovn-org/ovn-kubernetes/go-controller/pkg/nbdb"
)

func (bnc *BaseNetworkController) allocatePodIPs(pod *kapi.Pod,
	annotations *util.PodAnnotation, nadName string) (expectedLogicalPortName string, err error) {
	switchName, err := bnc.getExpectedSwitchName(pod)
	if err != nil {
		return "", err
	}
	if !util.PodScheduled(pod) || util.PodWantsHostNetwork(pod) || util.PodCompleted(pod) {
		return "", nil
	}
	// skip nodes that are not running ovnk (inferred from host subnets)
	if bnc.lsManager.IsNonHostSubnetSwitch(switchName) {
		return "", nil
	}
	expectedLogicalPortName = bnc.GetLogicalPortName(pod, nadName)
	// it is possible to try to add a pod here that has no node. For example if a pod was deleted with
	// a finalizer, and then the node was removed. In this case the pod will still exist in a running state.
	// Terminating pods should still have network connectivity for pre-stop hooks or termination grace period
	if _, err := bnc.watchFactory.GetNode(pod.Spec.NodeName); kerrors.IsNotFound(err) &&
		bnc.lsManager.GetSwitchSubnets(switchName) == nil {
		if util.PodTerminating(pod) {
			klog.Infof("Ignoring IP allocation for terminating pod: %s/%s, on deleted "+
				"node: %s", pod.Namespace, pod.Name, pod.Spec.NodeName)
			return expectedLogicalPortName, nil
		} else if bnc.doesNetworkRequireIPAM() {
			// unknown condition how we are getting a non-terminating pod without a node here
			klog.Errorf("Pod IP allocation found for a non-existent node in API with unknown "+
				"condition. Pod: %s/%s, node: %s", pod.Namespace, pod.Name, pod.Spec.NodeName)
		}
	}
	if err := bnc.waitForNodeLogicalSwitchSubnetsInCache(switchName); err != nil {
		return expectedLogicalPortName, fmt.Errorf("failed to wait for switch %s to be added to cache. IP allocation may fail!",
			switchName)
	}
	if err = bnc.lsManager.AllocateIPs(switchName, annotations.IPs); err != nil {
		if err == ipallocator.ErrAllocated {
			// already allocated: log an error but not stop syncPod from continuing
			klog.Errorf("Already allocated IPs: %s for pod: %s on switchName: %s",
				util.JoinIPNetIPs(annotations.IPs, " "), expectedLogicalPortName,
				switchName)
		} else {
			return expectedLogicalPortName, fmt.Errorf("couldn't allocate IPs: %s for pod: %s on switch: %s"+
				" error: %v", util.JoinIPNetIPs(annotations.IPs, " "), expectedLogicalPortName,
				switchName, err)
		}
	}
	return expectedLogicalPortName, nil
}

func (bnc *BaseNetworkController) deleteStaleLogicalSwitchPorts(expectedLogicalPorts map[string]bool) error {
	var switchNames []string

	// get all switches that Pod logical port would be reside on.
	topoType := bnc.TopologyType()
	if !bnc.IsSecondary() || topoType == ovntypes.Layer3Topology {
		// for default network and layer3 topology type networks, get all node switches.
		nodes, err := bnc.watchFactory.GetNodes()
		if err != nil {
			return fmt.Errorf("failed to get nodes: %v", err)
		}

		switchNames = make([]string, 0, len(nodes))
		for _, n := range nodes {
			// skip nodes that are not running ovnk (inferred from host subnets)
			switchName := bnc.GetNetworkScopedName(n.Name)
			if bnc.lsManager.IsNonHostSubnetSwitch(switchName) {
				continue
			}
			switchNames = append(switchNames, switchName)
		}
	} else if topoType == ovntypes.Layer2Topology {
		switchNames = []string{bnc.GetNetworkScopedName(ovntypes.OVNLayer2Switch)}
	} else {
		return fmt.Errorf("topology type %s not supported", topoType)
	}

	return bnc.deleteStaleLogicalSwitchPortsOnSwitches(switchNames, expectedLogicalPorts)
}

func (bnc *BaseNetworkController) deleteStaleLogicalSwitchPortsOnSwitches(switchNames []string,
	expectedLogicalPorts map[string]bool) error {
	var ops []ovsdb.Operation
	var err error
	for _, switchName := range switchNames {
		p := func(item *nbdb.LogicalSwitchPort) bool {
			return item.ExternalIDs["pod"] == "true" && !expectedLogicalPorts[item.Name]
		}
		sw := nbdb.LogicalSwitch{
			Name: switchName,
		}
		sw.UUID, _ = bnc.lsManager.GetUUID(switchName)

		ops, err = libovsdbops.DeleteLogicalSwitchPortsWithPredicateOps(bnc.nbClient, ops, &sw, p)
		if err != nil {
			return fmt.Errorf("could not generate ops to delete stale ports from logical switch %s (%+v)", switchName, err)
		}
	}

	_, err = libovsdbops.TransactAndCheck(bnc.nbClient, ops)
	if err != nil {
		return fmt.Errorf("could not remove stale logicalPorts from switches for network %s (%+v)", bnc.GetNetworkName(), err)
	}
	return nil
}

// lookupPortUUIDAndSwitchName will use libovsdb to locate the logical switch port uuid as well as the logical switch
// that owns such port (aka nodeName), based on the logical port name.
func (bnc *BaseNetworkController) lookupPortUUIDAndSwitchName(logicalPort string) (portUUID string, logicalSwitch string, err error) {
	lsp := &nbdb.LogicalSwitchPort{Name: logicalPort}
	lsp, err = libovsdbops.GetLogicalSwitchPort(bnc.nbClient, lsp)
	if err != nil {
		return "", "", err
	}
	p := func(item *nbdb.LogicalSwitch) bool {
		for _, currPortUUID := range item.Ports {
			if currPortUUID == lsp.UUID {
				return true
			}
		}
		return false
	}
	nodeSwitches, err := libovsdbops.FindLogicalSwitchesWithPredicate(bnc.nbClient, p)
	if err != nil {
		return "", "", fmt.Errorf("failed to get node logical switch for logical port %s (%s): %w", logicalPort, lsp.UUID, err)
	}
	if len(nodeSwitches) != 1 {
		return "", "", fmt.Errorf("found %d node logical switch for logical port %s (%s)", len(nodeSwitches), logicalPort, lsp.UUID)
	}
	return lsp.UUID, nodeSwitches[0].Name, nil
}

func (bnc *BaseNetworkController) deletePodLogicalPort(pod *kapi.Pod, portInfo *lpInfo,
	nadName string) (*lpInfo, error) {
	var portUUID, switchName, logicalPort string
	var podIfAddrs []*net.IPNet

	expectedSwitchName, err := bnc.getExpectedSwitchName(pod)
	if err != nil {
		return nil, err
	}

	podDesc := fmt.Sprintf("pod %s/%s/%s", nadName, pod.Namespace, pod.Name)
	logicalPort = bnc.GetLogicalPortName(pod, nadName)
	if portInfo == nil {
		// If ovnkube-master restarts, it is also possible the Pod's logical switch port
		// is not re-added into the cache. Delete logical switch port anyway.
		annotation, err := util.UnmarshalPodAnnotation(pod.Annotations, nadName)
		if err != nil {
			if util.IsAnnotationNotSetError(err) {
				// if the annotation doesn’t exist, that’s not an error. It means logical port does not need to be deleted.
				klog.V(5).Infof("No annotations on %s, no need to delete its logical port: %s", podDesc, logicalPort)
				return nil, nil
			}
			return nil, fmt.Errorf("unable to unmarshal pod annotations for %s: %w", podDesc, err)
		}

		// Since portInfo is not available, use ovn to locate the logical switch (named after the node name) for the logical port.
		portUUID, switchName, err = bnc.lookupPortUUIDAndSwitchName(logicalPort)
		if err != nil {
			if err != libovsdbclient.ErrNotFound {
				return nil, fmt.Errorf("unable to locate portUUID+switchName for %s: %w", podDesc, err)
			}
			// The logical port no longer exists in OVN. The caller expects this function to be idem-potent,
			// so the proper action to take is to use an empty uuid and extract the node name from the pod spec.
			portUUID = ""
			switchName = expectedSwitchName
		}
		podIfAddrs = annotation.IPs

		klog.Warningf("No cached port info for deleting %s. Using logical switch %s port uuid %s and addrs %v",
			podDesc, switchName, portUUID, podIfAddrs)
	} else {
		portUUID = portInfo.uuid
		switchName = portInfo.logicalSwitch
		podIfAddrs = portInfo.ips
	}

	// Sanity check
	if switchName != expectedSwitchName {
		klog.Errorf("Deleting %s expecting switch name: %s, OVN DB has switch name %s for port uuid %s",
			podDesc, expectedSwitchName, switchName, portUUID)
	}

	shouldRelease := true
	// check to make sure no other pods are using this IP before we try to release it if this is a completed pod.
	if util.PodCompleted(pod) {
		if shouldRelease, err = bnc.lsManager.ConditionalIPRelease(switchName, podIfAddrs, func() (bool, error) {
			pods, err := bnc.watchFactory.GetAllPods()
			if err != nil {
				return false, fmt.Errorf("unable to get pods to determine if completed pod IP is in use by another pod. "+
					"Will not release pod %s/%s IP: %#v from allocator", pod.Namespace, pod.Name, podIfAddrs)
			}
			// iterate through all pods, ignore pods on other switches
			for _, p := range pods {
				if util.PodCompleted(p) || util.PodWantsHostNetwork(p) || !util.PodScheduled(p) || expectedSwitchName != switchName {
					continue
				}
				// check if the pod addresses match in the OVN annotation
				pAddrs, err := util.GetPodIPsOfNetwork(p, bnc.NetInfo)
				if err != nil {
					continue
				}

				for _, pAddr := range pAddrs {
					for _, podAddr := range podIfAddrs {
						if pAddr.Equal(podAddr.IP) {
							klog.Infof("Will not release IP address: %s for %s. Detected another pod"+
								" using this IP: %s/%s", pAddr.String(), podDesc, p.Namespace, p.Name)
							return false, nil
						}
					}
				}
			}
			klog.Infof("Releasing IPs for Completed pod: %s/%s, ips: %s", pod.Namespace, pod.Name,
				util.JoinIPNetIPs(podIfAddrs, " "))
			return true, nil
		}); err != nil {
			return nil, fmt.Errorf("cannot determine if IPs are safe to release for completed pod: %s: %w", podDesc, err)
		}
	}

	var allOps, ops []ovsdb.Operation

	// if the ip is in use by another pod we should not try to remove it from the address set
	if shouldRelease {
		if ops, err = bnc.deletePodFromNamespace(pod.Namespace,
			podIfAddrs, portUUID); err != nil {
			return nil, fmt.Errorf("unable to delete pod %s from namespace: %w", podDesc, err)
		}
		allOps = append(allOps, ops...)
	}
	ops, err = bnc.delLSPOps(logicalPort, switchName, portUUID)
	// Tolerate cases where logical switch of the logical port no longer exist in OVN.
	if err != nil && !errors.Is(err, libovsdbclient.ErrNotFound) {
		return nil, fmt.Errorf("failed to create delete ops for the lsp: %s: %s", logicalPort, err)
	}
	allOps = append(allOps, ops...)

	recordOps, txOkCallBack, _, err := bnc.AddConfigDurationRecord("pod", pod.Namespace, pod.Name)
	if err != nil {
		klog.Errorf("Failed to record config duration: %v", err)
	}
	allOps = append(allOps, recordOps...)

	_, err = libovsdbops.TransactAndCheck(bnc.nbClient, allOps)
	if err != nil {
		return nil, fmt.Errorf("cannot delete logical switch port %s, %v", logicalPort, err)
	}
	txOkCallBack()

	// do not remove SNATs/GW routes/IPAM for an IP address unless we have validated no other pod is using it
	if !shouldRelease {
		return nil, nil
	}

	pInfo := lpInfo{
		name:          logicalPort,
		uuid:          portUUID,
		logicalSwitch: switchName,
		ips:           podIfAddrs,
	}
	return &pInfo, nil
}

func (bnc *BaseNetworkController) releasePodIPs(pInfo *lpInfo) error {
	if err := bnc.lsManager.ReleaseIPs(pInfo.logicalSwitch, pInfo.ips); err != nil {
		if !errors.Is(err, logicalswitchmanager.SwitchNotFound) {
			return fmt.Errorf("cannot release IPs of port %s on switch %s: %w", pInfo.name, pInfo.logicalSwitch, err)
		}
		klog.Warningf("Ignoring release IPs failure of port %s on switch %s: %w", pInfo.name, pInfo.logicalSwitch, err)
	}
	return nil
}

func (bnc *BaseNetworkController) waitForNodeLogicalSwitch(switchName string) (*nbdb.LogicalSwitch, error) {
	// Wait for the node logical switch to be created by the ClusterController and be present
	// in libovsdb's cache. The node switch will be created when the node's logical network infrastructure
	// is created by the node watch
	ls := &nbdb.LogicalSwitch{Name: switchName}
	if err := wait.PollImmediate(30*time.Millisecond, 30*time.Second, func() (bool, error) {
		if lsUUID, ok := bnc.lsManager.GetUUID(switchName); !ok {
			return false, fmt.Errorf("error getting logical switch %s: %s", switchName, "switch not in logical switch cache")
		} else {
			ls.UUID = lsUUID
			return true, nil
		}
	}); err != nil {
		return nil, fmt.Errorf("timed out waiting for logical switch in logical switch cache %q subnet: %v", switchName, err)
	}
	return ls, nil
}

func (bnc *BaseNetworkController) waitForNodeLogicalSwitchSubnetsInCache(switchName string) error {
	// Wait for the node logical switch with IPAM to be created by the ClusterController
	// The node switch will be created when the node's logical network infrastructure
	// is created by the node watch.
	// This function is only invoked when IPAM is required.
	var subnets []*net.IPNet
	if err := wait.PollImmediate(30*time.Millisecond, 30*time.Second, func() (bool, error) {
		subnets = bnc.lsManager.GetSwitchSubnets(switchName)
		return subnets != nil, nil
	}); err != nil {
		return fmt.Errorf("timed out waiting for logical switch %q subnet: %v", switchName, err)
	}
	return nil
}

// OCPHACK this function is modified to carry ICNIv1 patches downstream
func (bnc *BaseNetworkController) addRoutesGatewayIP(pod *kapi.Pod, network *nadapi.NetworkSelectionElement,
	podAnnotation *util.PodAnnotation, nodeSubnets []*net.IPNet, routingExternalGWs *gatewayInfo, routingPodGWs map[string]gatewayInfo,
	hybridOverlayExternalGW net.IP) error {
	if bnc.IsSecondary() {
		// for secondary network, see if its network-attachment's annotation has default-route key.
		// If present, then we need to add default route for it
		podAnnotation.Gateways = append(podAnnotation.Gateways, network.GatewayRequest...)
		topoType := bnc.TopologyType()
		switch topoType {
		case ovntypes.Layer2Topology:
			// no route needed for directly connected subnets
			return nil
		case ovntypes.Layer3Topology:
			for _, podIfAddr := range podAnnotation.IPs {
				isIPv6 := utilnet.IsIPv6CIDR(podIfAddr)
				nodeSubnet, err := util.MatchFirstIPNetFamily(isIPv6, nodeSubnets)
				if err != nil {
					return err
				}
				gatewayIPnet := util.GetNodeGatewayIfAddr(nodeSubnet)
				layer3NetConfInfo := bnc.NetConfInfo.(*util.Layer3NetConfInfo)
				for _, clusterSubnet := range layer3NetConfInfo.ClusterSubnets {
					if isIPv6 == utilnet.IsIPv6CIDR(clusterSubnet.CIDR) {
						podAnnotation.Routes = append(podAnnotation.Routes, util.PodRoute{
							Dest:    clusterSubnet.CIDR,
							NextHop: gatewayIPnet.IP,
						})
					}
				}
			}
			return nil
		}
		return fmt.Errorf("topology type %s not supported", topoType)
	}
	// if there are other network attachments for the pod, then check if those network-attachment's
	// annotation has default-route key. If present, then we need to skip adding default route for
	// OVN interface
	networks, err := util.GetK8sPodAllNetworkSelections(pod)
	if err != nil {
		return fmt.Errorf("error while getting network attachment definition for [%s/%s]: %v",
			pod.Namespace, pod.Name, err)
	}
	otherDefaultRouteV4 := false
	otherDefaultRouteV6 := false
	for _, network := range networks {
		for _, gatewayRequest := range network.GatewayRequest {
			if utilnet.IsIPv6(gatewayRequest) {
				otherDefaultRouteV6 = true
			} else {
				otherDefaultRouteV4 = true
			}
		}
	}

	for _, podIfAddr := range podAnnotation.IPs {
		isIPv6 := utilnet.IsIPv6CIDR(podIfAddr)
		nodeSubnet, err := util.MatchFirstIPNetFamily(isIPv6, nodeSubnets)
		if err != nil {
			return err
		}
		// OCP HACK
		// DUALSTACK FIXME: hybridOverlayExternalGW is not Dualstack
		// When oc.getHybridOverlayExternalGwAnnotation() supports dualstack, return error if no match.
		// If external gateway mode is configured, need to use it for all outgoing traffic, so don't want
		// to fall back to the default gateway here
		if hybridOverlayExternalGW != nil && utilnet.IsIPv6(hybridOverlayExternalGW) != isIPv6 {
			klog.Warningf("Pod %s/%s has no external gateway for %s", pod.Namespace, pod.Name, util.IPFamilyName(isIPv6))
			continue
		}
		// END OCP HACK

		gatewayIPnet := util.GetNodeGatewayIfAddr(nodeSubnet)

		otherDefaultRoute := otherDefaultRouteV4
		if isIPv6 {
			otherDefaultRoute = otherDefaultRouteV6
		}
		var gatewayIP net.IP
		// OCP HACK
		hasRoutingExternalGWs := len(routingExternalGWs.gws) > 0
		hasPodRoutingGWs := len(routingPodGWs) > 0
		if otherDefaultRoute || (hybridOverlayExternalGW != nil && !hasRoutingExternalGWs && !hasPodRoutingGWs) {
			for _, clusterSubnet := range config.Default.ClusterSubnets {
				if isIPv6 == utilnet.IsIPv6CIDR(clusterSubnet.CIDR) {
					podAnnotation.Routes = append(podAnnotation.Routes, util.PodRoute{
						Dest:    clusterSubnet.CIDR,
						NextHop: gatewayIPnet.IP,
					})
				}
			}
			for _, serviceSubnet := range config.Kubernetes.ServiceCIDRs {
				if isIPv6 == utilnet.IsIPv6CIDR(serviceSubnet) {
					podAnnotation.Routes = append(podAnnotation.Routes, util.PodRoute{
						Dest:    serviceSubnet,
						NextHop: gatewayIPnet.IP,
					})
				}
			}
			if hybridOverlayExternalGW != nil {
				gatewayIP = util.GetNodeHybridOverlayIfAddr(nodeSubnet).IP
			}
		} else {
			gatewayIP = gatewayIPnet.IP
		}
		// END OCP HACK

		if gatewayIP != nil {
			podAnnotation.Gateways = append(podAnnotation.Gateways, gatewayIP)
		}
	}
	return nil
}

// podExpectedInLogicalCache returns true if pod should be added to oc.logicalPortCache.
// For some pods, like hostNetwork pods, overlay node pods, or completed pods waiting for them to be added
// to oc.logicalPortCache will never succeed.
func (bnc *BaseNetworkController) podExpectedInLogicalCache(pod *kapi.Pod) bool {
	switchName, err := bnc.getExpectedSwitchName(pod)
	if err != nil {
		return false
	}
	return !util.PodWantsHostNetwork(pod) && !bnc.lsManager.IsNonHostSubnetSwitch(switchName) && !util.PodCompleted(pod)
}

func (bnc *BaseNetworkController) getExpectedSwitchName(pod *kapi.Pod) (string, error) {
	switchName := pod.Spec.NodeName
	if bnc.IsSecondary() {
		topoType := bnc.TopologyType()
		switch topoType {
		case ovntypes.Layer3Topology:
			switchName = bnc.GetNetworkScopedName(pod.Spec.NodeName)
		case ovntypes.Layer2Topology:
			switchName = bnc.GetNetworkScopedName(ovntypes.OVNLayer2Switch)
		default:
			return "", fmt.Errorf("topology type %s not supported", topoType)
		}
	}
	return switchName, nil
}

// OCP HACK
// function is modified to take DefaultNetworkController as a parameter
// and to return gateways as well as add routes with including ICNIv1 logic
func (bnc *BaseNetworkController) addLogicalPortToNetwork(oc *DefaultNetworkController, pod *kapi.Pod, nadName string,
	network *nadapi.NetworkSelectionElement) (ops []ovsdb.Operation,
	lsp *nbdb.LogicalSwitchPort, podAnnotation *util.PodAnnotation, newlyCreatedPort bool,
	routingExternalGWs *gatewayInfo, routingPodGWs map[string]gatewayInfo, err error) {
	var ls *nbdb.LogicalSwitch

	podDesc := fmt.Sprintf("%s/%s/%s", nadName, pod.Namespace, pod.Name)
	switchName, err := bnc.getExpectedSwitchName(pod)
	if err != nil {
		return nil, nil, nil, false, nil, nil, err
	}
	// it is possible to try to add a pod here that has no node. For example if a pod was deleted with
	// a finalizer, and then the node was removed. In this case the pod will still exist in a running state.
	// Terminating pods should still have network connectivity for pre-stop hooks or termination grace period
	// We cannot wire a pod that has no node/switch, so retry again later
	if _, err := bnc.watchFactory.GetNode(pod.Spec.NodeName); kerrors.IsNotFound(err) &&
		bnc.lsManager.GetSwitchSubnets(switchName) == nil && bnc.doesNetworkRequireIPAM() {
		podState := "unknown"
		if util.PodTerminating(pod) {
			podState = "terminating"
		}
		return nil, nil, nil, false, nil, nil, fmt.Errorf("[%s/%s] Non-existent node: %s in API for pod with %s state",
			pod.Namespace, pod.Name, pod.Spec.NodeName, podState)
	}

	ls, err = bnc.waitForNodeLogicalSwitch(switchName)
	if err != nil {
		return nil, nil, nil, false, nil, nil, err
	}

	portName := bnc.GetLogicalPortName(pod, nadName)
	klog.Infof("[%s] creating logical port %s for pod on switch %s", podDesc, portName, switchName)

	var podMac net.HardwareAddr
	var podIfAddrs []*net.IPNet
	var addresses []string
	var releaseIPs bool
	lspExist := false
	needsIP := true

	// Check if the pod's logical switch port already exists. If it
	// does don't re-add the port to OVN as this will change its
	// UUID and and the port cache, address sets, and port groups
	// will still have the old UUID.
	lsp = &nbdb.LogicalSwitchPort{Name: portName}
	existingLSP, err := libovsdbops.GetLogicalSwitchPort(bnc.nbClient, lsp)
	if err != nil && err != libovsdbclient.ErrNotFound {
		return nil, nil, nil, false, nil, nil, fmt.Errorf("unable to get the lsp %s from the nbdb: %s", portName, err)
	}
	lspExist = err != libovsdbclient.ErrNotFound

	// Sanity check. If port exists, it should be in the logical switch obtained from the pod spec.
	if lspExist {
		portFound := false
		ls, err = libovsdbops.GetLogicalSwitch(bnc.nbClient, ls)
		if err != nil {
			return nil, nil, nil, false, nil, nil, fmt.Errorf("[%s] unable to find logical switch %s in NBDB",
				podDesc, switchName)
		}
		for _, currPortUUID := range ls.Ports {
			if currPortUUID == existingLSP.UUID {
				portFound = true
				break
			}
		}
		if !portFound {
			// This should never happen and indicates we failed to clean up an LSP for a pod that was recreated
			return nil, nil, nil, false, nil, nil, fmt.Errorf("[%s] failed to locate existing logical port %s (%s) in logical switch %s",
				podDesc, existingLSP.Name, existingLSP.UUID, switchName)
		}
	}

	lsp.Options = make(map[string]string)
	// Unique identifier to distinguish interfaces for recreated pods, also set by ovnkube-node
	// ovn-controller will claim the OVS interface only if external_ids:iface-id
	// matches with the Port_Binding.logical_port and external_ids:iface-id-ver matches
	// with the Port_Binding.options:iface-id-ver. This is not mandatory.
	// If Port_binding.options:iface-id-ver is not set, then OVS
	// Interface.external_ids:iface-id-ver if set is ignored.
	// Don't set iface-id-ver for already existing LSP if it wasn't set before,
	// because the corresponding OVS port may not have it set
	// (then ovn-controller won't bind the interface).
	// May happen on upgrade, because ovnkube-node doesn't update
	// existing OVS interfaces with new iface-id-ver option.
	if !lspExist || len(existingLSP.Options["iface-id-ver"]) != 0 {
		lsp.Options["iface-id-ver"] = string(pod.UID)
	}
	// Bind the port to the node's chassis; prevents ping-ponging between
	// chassis if ovnkube-node isn't running correctly and hasn't cleared
	// out iface-id for an old instance of this pod, and the pod got
	// rescheduled.
	lsp.Options["requested-chassis"] = pod.Spec.NodeName

	podAnnotation, err = util.UnmarshalPodAnnotation(pod.Annotations, nadName)

	// the IPs we allocate in this function need to be released back to the
	// IPAM pool if there is some error in any step of addLogicalPort past
	// the point the IPs were assigned via the IPAM manager.
	// this needs to be done only when releaseIPs is set to true (the case where
	// we truly have assigned podIPs in this call) AND when there is no error in
	// the rest of the functionality of addLogicalPort. It is important to use a
	// named return variable for defer to work correctly.

	defer func() {
		if releaseIPs && err != nil {
			if relErr := bnc.lsManager.ReleaseIPs(switchName, podIfAddrs); relErr != nil {
				klog.Errorf("Error when releasing IPs %s for switch: %s, err: %q",
					util.JoinIPNetIPs(podIfAddrs, " "), switchName, relErr)
			} else {
				klog.Infof("Released IPs: %s for node: %s", util.JoinIPNetIPs(podIfAddrs, " "), switchName)
			}
		}
	}()

	if err == nil {
		podMac = podAnnotation.MAC
		podIfAddrs = podAnnotation.IPs

		// If the pod already has annotations use the existing static
		// IP/MAC from the annotation.
		lsp.DynamicAddresses = nil

<<<<<<< HEAD
		// ensure we have reserved the IPs in the annotation
		if err = bnc.lsManager.AllocateIPs(switchName, podIfAddrs); err != nil && err != ipallocator.ErrAllocated {
			return nil, nil, nil, false, nil, nil, fmt.Errorf("unable to ensure IPs allocated for already annotated pod: %s, IPs: %s, error: %v",
				podDesc, util.JoinIPNetIPs(podIfAddrs, " "), err)
		} else {
			needsIP = false
=======
		if bnc.doesNetworkRequireIPAM() {
			// ensure we have reserved the IPs in the annotation
			if err = bnc.lsManager.AllocateIPs(switchName, podIfAddrs); err != nil && err != ipallocator.ErrAllocated {
				return nil, nil, nil, false, fmt.Errorf("unable to ensure IPs allocated for already annotated pod: %s, IPs: %s, error: %v",
					podDesc, util.JoinIPNetIPs(podIfAddrs, " "), err)
			} else {
				needsIP = false
			}
		} else if len(podIfAddrs) > 0 {
			return nil, nil, nil, false, fmt.Errorf("IPAMless network with IPs present in the annotations; rejecting to handle this request")
>>>>>>> 146279a0
		}
	}

	if needsIP {
		if existingLSP != nil {
			// try to get the MAC and IPs from existing OVN port first
			podMac, podIfAddrs, err = bnc.getPortAddresses(switchName, existingLSP)
			if err != nil {
				return nil, nil, nil, false, nil, nil, fmt.Errorf("failed to get pod addresses for pod %s on node: %s, err: %v",
					podDesc, switchName, err)
			}
		}
		needsNewMacOrIPAllocation := false

		// ensure we have reserved the IPs found in OVN
		if len(podIfAddrs) == 0 {
			needsNewMacOrIPAllocation = true
		} else if bnc.doesNetworkRequireIPAM() {
			if err = bnc.lsManager.AllocateIPs(switchName, podIfAddrs); err != nil && err != ipallocator.ErrAllocated {
				klog.Warningf("Unable to allocate IPs %s found on existing OVN port: %s, for pod %s on switch: %s"+
					" error: %v", util.JoinIPNetIPs(podIfAddrs, " "), portName, podDesc, switchName, err)

				needsNewMacOrIPAllocation = true
			}
		}
		if needsNewMacOrIPAllocation {
			// Previous attempts to use already configured IPs failed, need to assign new
			generatedPodMac, generatedPodIfAddrs, err := bnc.assignPodAddresses(switchName)
			if err != nil {
				return nil, nil, nil, false, nil, nil, fmt.Errorf("failed to assign pod addresses for pod %s on switch: %s, err: %v",
					podDesc, switchName, err)
			}
			if podMac == nil {
				podMac = generatedPodMac
			}
			if len(generatedPodIfAddrs) > 0 {
				podIfAddrs = generatedPodIfAddrs
			}
		}

		releaseIPs = true
	}

	var hybridOverlayExternalGW net.IP
	if oc != nil {
		// Ensure the namespace/nsInfo exists
		routingExternalGWs, routingPodGWs, ops, err = oc.addPodToNamespace(pod.Namespace, podIfAddrs)
		if err != nil {
			return nil, nil, nil, false, routingExternalGWs, routingPodGWs, err
		}
	}
	// OCP HACK
	if needsIP {
		// handle error cases separately first to ensure binding to err, otherwise the
		// defer will fail
		if network != nil && network.MacRequest != "" {
			klog.V(5).Infof("Pod %s requested custom MAC: %s", podDesc, network.MacRequest)
			podMac, err = net.ParseMAC(network.MacRequest)
			if err != nil {
				return nil, nil, nil, false, nil, nil, fmt.Errorf("failed to parse mac %s requested in annotation for pod %s: Error %v",
					network.MacRequest, podDesc, err)
			}
		}
		podAnnotation = &util.PodAnnotation{
			IPs: podIfAddrs,
			MAC: podMac,
		}
		var nodeSubnets []*net.IPNet
<<<<<<< HEAD
		if nodeSubnets = bnc.lsManager.GetSwitchSubnets(switchName); nodeSubnets == nil {
			return nil, nil, nil, false, nil, nil, fmt.Errorf("cannot retrieve subnet for assigning gateway routes for pod %s, switch: %s",
=======
		if nodeSubnets = bnc.lsManager.GetSwitchSubnets(switchName); nodeSubnets == nil && bnc.doesNetworkRequireIPAM() {
			return nil, nil, nil, false, fmt.Errorf("cannot retrieve subnet for assigning gateway routes for pod %s, switch: %s",
>>>>>>> 146279a0
				podDesc, switchName)
		}
		err = bnc.addRoutesGatewayIP(pod, network, podAnnotation, nodeSubnets, routingExternalGWs, routingPodGWs, hybridOverlayExternalGW)
		if err != nil {
			return nil, nil, nil, false, nil, nil, err
		}

		klog.V(5).Infof("Annotation values: ip=%v ; mac=%s ; gw=%s",
			podIfAddrs, podMac, podAnnotation.Gateways)
		annoStart := time.Now()
		err = bnc.updatePodAnnotationWithRetry(pod, podAnnotation, nadName)
		podAnnoTime := time.Since(annoStart)
		klog.Infof("[%s] addLogicalPort annotation time took %v", podDesc, podAnnoTime)
		if err != nil {
			return nil, nil, nil, false, nil, nil, err
		}
		releaseIPs = false
	}

	// set addresses on the port
	// LSP addresses in OVN are a single space-separated value
	addresses = []string{podMac.String()}
	for _, podIfAddr := range podIfAddrs {
		addresses[0] = addresses[0] + " " + podIfAddr.IP.String()
	}

	lsp.Addresses = addresses

	// add external ids
	lsp.ExternalIDs = map[string]string{"namespace": pod.Namespace, "pod": "true"}
	if bnc.IsSecondary() {
		lsp.ExternalIDs[ovntypes.NetworkExternalID] = bnc.GetNetworkName()
		lsp.ExternalIDs[ovntypes.NADExternalID] = nadName
		lsp.ExternalIDs[ovntypes.TopologyExternalID] = bnc.TopologyType()
	}

	// CNI depends on the flows from port security, delay setting it until end
	lsp.PortSecurity = addresses

	ops, err = libovsdbops.CreateOrUpdateLogicalSwitchPortsOnSwitchOps(bnc.nbClient, ops, ls, lsp)
	if err != nil {
		return nil, nil, nil, false, nil, nil,
			fmt.Errorf("error creating logical switch port %+v on switch %+v: %+v", *lsp, *ls, err)
	}

	return ops, lsp, podAnnotation, needsIP && !lspExist, routingExternalGWs, routingPodGWs, nil
}

func (bnc *BaseNetworkController) updatePodAnnotationWithRetry(origPod *kapi.Pod, podInfo *util.PodAnnotation, nadName string) error {
	resultErr := retry.RetryOnConflict(util.OvnConflictBackoff, func() error {
		// Informer cache should not be mutated, so get a copy of the object
		pod, err := bnc.watchFactory.GetPod(origPod.Namespace, origPod.Name)
		if err != nil {
			return err
		}

		cpod := pod.DeepCopy()
		cpod.Annotations, err = util.MarshalPodAnnotation(cpod.Annotations, podInfo, nadName)
		if err != nil {
			return err
		}
		return bnc.kube.UpdatePod(cpod)
	})
	if resultErr != nil {
		return fmt.Errorf("failed to update annotation on pod %s/%s: %v", origPod.Namespace, origPod.Name, resultErr)
	}
	return nil
}

// Given a switch, gets the next set of addresses (from the IPAM) for each of the node's
// subnets to assign to the new pod
func (bnc *BaseNetworkController) assignPodAddresses(switchName string) (net.HardwareAddr, []*net.IPNet, error) {
	var (
		podMAC   net.HardwareAddr
		podCIDRs []*net.IPNet
		err      error
	)

	if !bnc.doesNetworkRequireIPAM() {
		klog.V(5).Infof("layer2 topology without subnet; will only generate the MAC address for the pod NIC")
		mac, err := logicalswitchmanager.GenerateRandMAC()
		if err != nil {
			return nil, nil, err
		}
		return mac, nil, nil
	}
	podCIDRs, err = bnc.lsManager.AllocateNextIPs(switchName)
	if err != nil {
		return nil, nil, err
	}
	if len(podCIDRs) > 0 {
		podMAC = util.IPAddrToHWAddr(podCIDRs[0].IP)
	}
	return podMAC, podCIDRs, nil
}

// Given a logical switch port and the switch on which it is scheduled, get all
// addresses currently assigned to it including subnet masks.
func (bnc *BaseNetworkController) getPortAddresses(switchName string, existingLSP *nbdb.LogicalSwitchPort) (net.HardwareAddr, []*net.IPNet, error) {
	podMac, podIPs, err := util.ExtractPortAddresses(existingLSP)
	if err != nil {
		return nil, nil, err
	} else if podMac == nil || len(podIPs) == 0 {
		return nil, nil, nil
	}

	var podIPNets []*net.IPNet

	nodeSubnets := bnc.lsManager.GetSwitchSubnets(switchName)

	for _, ip := range podIPs {
		for _, subnet := range nodeSubnets {
			if subnet.Contains(ip) {
				podIPNets = append(podIPNets,
					&net.IPNet{
						IP:   ip,
						Mask: subnet.Mask,
					})
				break
			}
		}
	}
	return podMac, podIPNets, nil
}

// delLSPOps returns the ovsdb operations required to delete the given logical switch port (LSP)
func (bnc *BaseNetworkController) delLSPOps(logicalPort, switchName,
	lspUUID string) ([]ovsdb.Operation, error) {
	lsUUID, _ := bnc.lsManager.GetUUID(switchName)
	lsw := nbdb.LogicalSwitch{
		UUID: lsUUID,
		Name: switchName,
	}
	lsp := nbdb.LogicalSwitchPort{
		UUID: lspUUID,
		Name: logicalPort,
	}
	ops, err := libovsdbops.DeleteLogicalSwitchPortsOps(bnc.nbClient, nil, &lsw, &lsp)
	if err != nil {
		return nil, fmt.Errorf("error deleting logical switch port %+v from switch %+v: %w", lsp, lsw, err)
	}

	return ops, nil
}

func (bnc *BaseNetworkController) deletePodFromNamespace(ns string, podIfAddrs []*net.IPNet, portUUID string) ([]ovsdb.Operation, error) {
	// for secondary network, namespace may be not managed
	nsInfo, nsUnlock := bnc.getNamespaceLocked(ns, true)
	if nsInfo == nil {
		return nil, nil
	}
	defer nsUnlock()
	var ops []ovsdb.Operation
	var err error
	if nsInfo.addressSet != nil {
		if ops, err = nsInfo.addressSet.DeleteIPsReturnOps(createIPAddressSlice(podIfAddrs)); err != nil {
			return nil, err
		}
	}

	// Remove the port from the multicast allow policy.
	if bnc.multicastSupport && nsInfo.multicastEnabled && len(portUUID) > 0 {
		if err = podDeleteAllowMulticastPolicy(bnc.nbClient, ns, portUUID); err != nil {
			return nil, err
		}
	}

	return ops, nil
}

// WatchPods starts the watching of the Pod resource and calls back the appropriate handler logic
func (bnc *BaseNetworkController) WatchPods() error {
	if bnc.podHandler != nil {
		return nil
	}

	handler, err := bnc.retryPods.WatchResource()
	if err == nil {
		bnc.podHandler = handler
	}
	return err
}<|MERGE_RESOLUTION|>--- conflicted
+++ resolved
@@ -597,25 +597,16 @@
 		// IP/MAC from the annotation.
 		lsp.DynamicAddresses = nil
 
-<<<<<<< HEAD
-		// ensure we have reserved the IPs in the annotation
-		if err = bnc.lsManager.AllocateIPs(switchName, podIfAddrs); err != nil && err != ipallocator.ErrAllocated {
-			return nil, nil, nil, false, nil, nil, fmt.Errorf("unable to ensure IPs allocated for already annotated pod: %s, IPs: %s, error: %v",
-				podDesc, util.JoinIPNetIPs(podIfAddrs, " "), err)
-		} else {
-			needsIP = false
-=======
 		if bnc.doesNetworkRequireIPAM() {
 			// ensure we have reserved the IPs in the annotation
 			if err = bnc.lsManager.AllocateIPs(switchName, podIfAddrs); err != nil && err != ipallocator.ErrAllocated {
-				return nil, nil, nil, false, fmt.Errorf("unable to ensure IPs allocated for already annotated pod: %s, IPs: %s, error: %v",
+				return nil, nil, nil, false, nil, nil, fmt.Errorf("unable to ensure IPs allocated for already annotated pod: %s, IPs: %s, error: %v",
 					podDesc, util.JoinIPNetIPs(podIfAddrs, " "), err)
 			} else {
 				needsIP = false
 			}
 		} else if len(podIfAddrs) > 0 {
-			return nil, nil, nil, false, fmt.Errorf("IPAMless network with IPs present in the annotations; rejecting to handle this request")
->>>>>>> 146279a0
+			return nil, nil, nil, false, nil, nil, fmt.Errorf("IPAMless network with IPs present in the annotations; rejecting to handle this request")
 		}
 	}
 
@@ -684,13 +675,8 @@
 			MAC: podMac,
 		}
 		var nodeSubnets []*net.IPNet
-<<<<<<< HEAD
-		if nodeSubnets = bnc.lsManager.GetSwitchSubnets(switchName); nodeSubnets == nil {
+		if nodeSubnets = bnc.lsManager.GetSwitchSubnets(switchName); nodeSubnets == nil && bnc.doesNetworkRequireIPAM() {
 			return nil, nil, nil, false, nil, nil, fmt.Errorf("cannot retrieve subnet for assigning gateway routes for pod %s, switch: %s",
-=======
-		if nodeSubnets = bnc.lsManager.GetSwitchSubnets(switchName); nodeSubnets == nil && bnc.doesNetworkRequireIPAM() {
-			return nil, nil, nil, false, fmt.Errorf("cannot retrieve subnet for assigning gateway routes for pod %s, switch: %s",
->>>>>>> 146279a0
 				podDesc, switchName)
 		}
 		err = bnc.addRoutesGatewayIP(pod, network, podAnnotation, nodeSubnets, routingExternalGWs, routingPodGWs, hybridOverlayExternalGW)
